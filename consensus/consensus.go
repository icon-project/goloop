--- conflicted
+++ resolved
@@ -79,7 +79,6 @@
 type consensus struct {
 	hrs
 
-<<<<<<< HEAD
 	c              base.Chain
 	log            log.Logger
 	ph             module.ProtocolHandler
@@ -96,24 +95,7 @@
 	srcUID         []byte
 	bpmCache       bpmCache
 	timeoutPropose time.Duration
-=======
-	c           base.Chain
-	log         log.Logger
-	ph          module.ProtocolHandler
-	mutex       common.Mutex
-	syncer      Syncer
-	walDir      string
-	wm          WALManager
-	roundWAL    *WalMessageWriter
-	lockWAL     *WalMessageWriter
-	commitWAL   *WalMessageWriter
-	timestamper module.Timestamper
-	nid         []byte
-	bpp         fastsync.BlockProofProvider
-	srcUID      []byte
-	bpmCache    bpmCache
-	dsmLog      dsmLog
->>>>>>> 3b2b0365
+	dsmLog         dsmLog
 
 	lastBlock          module.Block
 	validators         module.ValidatorList
@@ -178,7 +160,6 @@
 		tmoPropose = timeoutPropose
 	}
 	cs := &consensus{
-<<<<<<< HEAD
 		c:              c,
 		walDir:         walDir,
 		wm:             wm,
@@ -189,22 +170,9 @@
 		bpp:            bpp,
 		srcUID:         module.GetSourceNetworkUID(c),
 		bpmCache:       makeBPMCache(configBPMCacheSize),
+		dsmLog:       makeDSMLog(configDSMLogSize),
 		lastVoteData:   lastVoteData,
 		timeoutPropose: tmoPropose,
-=======
-		c:            c,
-		walDir:       walDir,
-		wm:           wm,
-		commitCache:  newCommitCache(configCommitCacheCap),
-		metric:       metric.NewConsensusMetric(c.MetricContext()),
-		timestamper:  timestamper,
-		nid:          codec.MustMarshalToBytes(c.NID()),
-		bpp:          bpp,
-		srcUID:       module.GetSourceNetworkUID(c),
-		bpmCache:     makeBPMCache(configBPMCacheSize),
-		dsmLog:       makeDSMLog(configDSMLogSize),
-		lastVoteData: lastVoteData,
->>>>>>> 3b2b0365
 	}
 	cs.log = c.Logger().WithFields(log.Fields{
 		log.FieldKeyModule: "CS",
@@ -1403,18 +1371,12 @@
 		if err != nil {
 			return err
 		}
-<<<<<<< HEAD
-=======
-		if err = msg.Verify(cs); err != nil {
-			return err
-		}
->>>>>>> 3b2b0365
 		switch m := msg.(type) {
 		case *ProposalMessage:
 			if m.height() != cs.height {
 				continue
 			}
-			if err = msg.Verify(); err != nil {
+			if err = msg.Verify(cs); err != nil {
 				return err
 			}
 			if !m.address().Equal(cs.c.Wallet().Address()) {
@@ -1429,7 +1391,7 @@
 			if m.height() != cs.height {
 				continue
 			}
-			if err = msg.Verify(); err != nil {
+			if err = msg.Verify(cs); err != nil {
 				return err
 			}
 			if !m.address().Equal(cs.c.Wallet().Address()) {
@@ -1457,7 +1419,7 @@
 				if vmsg.height() != cs.height {
 					continue
 				}
-				if err = msg.Verify(); err != nil {
+				if err = msg.Verify(cs); err != nil {
 					return err
 				}
 				cs.log.Tracef("WAL: round vote %v\n", vmsg)
@@ -1525,12 +1487,6 @@
 		if err != nil {
 			return err
 		}
-<<<<<<< HEAD
-=======
-		if err = msg.Verify(cs); err != nil {
-			return err
-		}
->>>>>>> 3b2b0365
 		switch m := msg.(type) {
 		case *VoteListMessage:
 			if m.VoteList.Len() == 0 {
@@ -1541,7 +1497,7 @@
 				if vmsg.height() != cs.height {
 					continue
 				}
-				if err = msg.Verify(); err != nil {
+				if err = msg.Verify(cs); err != nil {
 					return err
 				}
 				cs.log.Tracef("WAL: round vote %v\n", vmsg)
@@ -1583,7 +1539,7 @@
 			if bpset == nil {
 				continue
 			}
-			if err = msg.Verify(); err != nil {
+			if err = msg.Verify(cs); err != nil {
 				return err
 			}
 			bp, err := NewPart(m.BlockPart)
@@ -1641,12 +1597,6 @@
 		if err != nil {
 			return err
 		}
-<<<<<<< HEAD
-=======
-		if err = msg.Verify(cs); err != nil {
-			return err
-		}
->>>>>>> 3b2b0365
 		switch m := msg.(type) {
 		case *VoteListMessage:
 			if m.VoteList.Len() == 0 {
@@ -1656,7 +1606,7 @@
 				vs := newVoteSet(prevValidators.Len())
 				for i := 0; i < m.VoteList.Len(); i++ {
 					msg := m.VoteList.Get(i)
-					if err = msg.Verify(); err != nil {
+					if err = msg.Verify(cs); err != nil {
 						return err
 					}
 					cs.log.Tracef("WAL: round vote %v\n", msg)
@@ -1673,7 +1623,7 @@
 			} else if m.VoteList.Get(0).height() == cs.height {
 				for i := 0; i < m.VoteList.Len(); i++ {
 					vmsg := m.VoteList.Get(i)
-					if err = msg.Verify(); err != nil {
+					if err = msg.Verify(cs); err != nil {
 						return err
 					}
 					cs.log.Tracef("WAL: round vote %v\n", vmsg)
