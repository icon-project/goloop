--- conflicted
+++ resolved
@@ -116,6 +116,11 @@
 	if err := os.RemoveAll(ContractDir); err != nil {
 		return err
 	}
+
+	TmpDir := path.Join(chainDir, DefaultTmpDBDir)
+	if err := os.RemoveAll(TmpDir); err != nil {
+		return err
+	}
 	return nil
 }
 
@@ -188,12 +193,6 @@
 	return blk, votes, nil
 }
 
-<<<<<<< HEAD
-	TmpDir := path.Join(chainDir, DefaultTmpDBDir)
-	if err := os.RemoveAll(TmpDir); err != nil {
-		return err
-	}
-=======
 func (t *taskReset) _exportGenesis(blk module.BlockData, votes module.CommitVoteSet, gsfile string) (rerr error) {
 	if err := t.chain.prepareManagers(); err != nil {
 		return err
@@ -214,7 +213,6 @@
 	if err := t.chain.bm.ExportGenesis(blk, votes, gsw); err != nil {
 		return errors.Wrap(err, "fail on exporting genesis storage")
 	}
->>>>>>> 8286593a
 	return nil
 }
 
