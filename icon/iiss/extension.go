/*
 * Copyright 2020 ICON Foundation
 * Licensed under the Apache License, Version 2.0 (the "License");
 * you may not use this file except in compliance with the License.
 * You may obtain a copy of the License at
 *     http://www.apache.org/licenses/LICENSE-2.0
 * Unless required by applicable law or agreed to in writing, software
 * distributed under the License is distributed on an "AS IS" BASIS,
 * WITHOUT WARRANTIES OR CONDITIONS OF ANY KIND, either express or implied.
 * See the License for the specific language governing permissions and
 * limitations under the License.
 */

package iiss

import (
	"github.com/icon-project/goloop/common/errors"
	"github.com/icon-project/goloop/icon/iiss/icutils"
	"github.com/icon-project/goloop/service/scoredb"
	"math/big"

	"github.com/icon-project/goloop/common/codec"
	"github.com/icon-project/goloop/common/db"
	"github.com/icon-project/goloop/common/log"
	"github.com/icon-project/goloop/icon/iiss/icreward"
	"github.com/icon-project/goloop/icon/iiss/icstage"
	"github.com/icon-project/goloop/icon/iiss/icstate"
	"github.com/icon-project/goloop/module"
	"github.com/icon-project/goloop/service/contract"
	"github.com/icon-project/goloop/service/scoreresult"
	"github.com/icon-project/goloop/service/state"
)

type ExtensionSnapshotImpl struct {
	database db.Database

	// TODO move to icstate?
	c  *calculation
	pm *PRepManager

	state  *icstate.Snapshot
	front  *icstage.Snapshot
	back   *icstage.Snapshot
	reward *icreward.Snapshot
}

func (s *ExtensionSnapshotImpl) Bytes() []byte {
	return codec.BC.MustMarshalToBytes(s)
}

func (s *ExtensionSnapshotImpl) RLPEncodeSelf(e codec.Encoder) error {
	return e.EncodeListOf(
		s.c,
		s.state.Bytes(),
		s.front.Bytes(),
		s.back.Bytes(),
		s.reward.Bytes(),
	)
}

func (s *ExtensionSnapshotImpl) RLPDecodeSelf(d codec.Decoder) error {
	var stateHash, frontHash, backHash, rewardHash []byte
	if err := d.DecodeListOf(&s.c, &stateHash, &frontHash, &backHash, &rewardHash); err != nil {
		return err
	}
	s.state = icstate.NewSnapshot(s.database, stateHash)
	s.front = icstage.NewSnapshot(s.database, frontHash)
	s.back = icstage.NewSnapshot(s.database, backHash)
	s.reward = icreward.NewSnapshot(s.database, rewardHash)
	return nil
}

func (s *ExtensionSnapshotImpl) Flush() error {
	if err := s.state.Flush(); err != nil {
		return err
	}
	if err := s.front.Flush(); err != nil {
		return err
	}
	if err := s.back.Flush(); err != nil {
		return err
	}
	if err := s.reward.Flush(); err != nil {
		return err
	}
	return nil
}

func (s *ExtensionSnapshotImpl) NewState(readonly bool) state.ExtensionState {
	es := &ExtensionStateImpl{
		database: s.database,
		c:        s.c,
		State:    icstate.NewStateFromSnapshot(s.state, readonly),
		Front:    icstage.NewStateFromSnapshot(s.front),
		Back:     icstage.NewStateFromSnapshot(s.back),
		Reward:   icreward.NewStateFromSnapshot(s.reward),
	}

	// TODO: Need to get totalStake from State
	totalStake := big.NewInt(0)
	es.pm = newPRepManager(es.State, totalStake)
	return es
}

func (s *ExtensionSnapshotImpl) State() *icstate.Snapshot {
	return s.state
}

func NewExtensionSnapshot(database db.Database, hash []byte) state.ExtensionSnapshot {
	if hash == nil {
		return &ExtensionSnapshotImpl{
			database: database,
			c:        newCalculation(),
			state:    icstate.NewSnapshot(database, nil),
			front:    icstage.NewSnapshot(database, nil),
			back:     icstage.NewSnapshot(database, nil),
			reward:   icreward.NewSnapshot(database, nil),
		}
	}
	s := &ExtensionSnapshotImpl{
		database: database,
	}
	if _, err := codec.BC.UnmarshalFromBytes(hash, s); err != nil {
		return nil
	}
	return s
}

type ExtensionStateImpl struct {
	database db.Database

	c  *calculation
	pm *PRepManager

	State  *icstate.State
	Front  *icstage.State
	Back   *icstage.State
	Reward *icreward.State

	// Memory only -----
	// If this flag is on, new validators will be set in OnExecutionEnd()
	// It is valid until a transition is finished
	updateValidator bool
}

func (s *ExtensionStateImpl) GetSnapshot() state.ExtensionSnapshot {
	return &ExtensionSnapshotImpl{
		database: s.database,
		c:        s.c,
		state:    s.State.GetSnapshot(),
		front:    s.Front.GetSnapshot(),
		back:     s.Back.GetSnapshot(),
		reward:   s.Reward.GetSnapshot(),
	}
}

func (s *ExtensionStateImpl) Reset(isnapshot state.ExtensionSnapshot) {
	snapshot := isnapshot.(*ExtensionSnapshotImpl)
	if err := s.State.Reset(snapshot.state); err != nil {
		panic(err)
	}
	s.Front.Reset(snapshot.front)
}

func (s *ExtensionStateImpl) ClearCache() {
	// TODO clear cached objects
	// It is called whenever executing a transaction is finish
}

func (s *ExtensionStateImpl) GetAccount(address module.Address) (*icstate.Account, error) {
	return s.State.GetAccount(address)
}

<<<<<<< HEAD
func (s *ExtensionStateImpl) GetUnstakingTimerState(height int64, createIfNotExist bool) (*icstate.Timer, error) {
	return s.State.GetUnstakingTimer(height, createIfNotExist)
}

func (s *ExtensionStateImpl) GetUnbondingTimerState(height int64, createIfNotExist bool) (*icstate.Timer, error) {
	return s.State.GetUnbondingTimer(height, createIfNotExist)
}

func (s *ExtensionStateImpl) AddUnbondingTimerToState(height int64) *icstate.Timer {
	return s.State.AddUnbondingTimerToCache(height)
}

func (s *ExtensionStateImpl) AddUnstakingTimerToState(height int64) *icstate.Timer {
	return s.State.AddUnstakingTimerToCache(height)
=======
func (s *ExtensionStateImpl) GetUnstakingTimerState(height int64, createIfNotExist bool) *icstate.Timer {
	return s.State.GetUnstakingTimer(height, createIfNotExist)
}

func (s *ExtensionStateImpl) GetUnbondingTimerState(height int64, createIfNotExist bool) *icstate.Timer {
	return s.State.GetUnbondingTimer(height, createIfNotExist)
>>>>>>> 855023e7
}

func (s *ExtensionStateImpl) CalculationBlockHeight() int64 {
	return s.c.currentBH
}

func (s *ExtensionStateImpl) PrevCalculationBlockHeight() int64 {
	return s.c.prevBH
}

func (s *ExtensionStateImpl) NewCalculationPeriod(blockHeight int64, calculator *Calculator) error {
	if blockHeight != s.c.currentBH+s.State.GetCalculatePeriod() {
		return nil
	}

	if !s.c.isCalcDone(calculator) {
		return scoreresult.ErrTimeout
	}

	// set offsetLimit
	if err := s.Front.AddGlobal(int(blockHeight - s.CalculationBlockHeight())); err != nil {
		return err
	}

	if _, err := s.Front.AddEventPeriod(
		0,
		s.State.GetIRep(),
		s.State.GetRRep(),
		s.State.GetMainPRepCount(),
		s.State.GetPRepCount(),
	); err != nil {
		return err
	}

	s.Back = s.Front
	s.Front = icstage.NewState(s.database)
	if calculator.result != nil {
		s.Reward = calculator.result.NewState()
		s.c.start(calculator.stats.totalReward(), blockHeight)
	}

	RegulateIssueInfo(s, s.c.rewardAmount)

	return nil
}

type calculation struct {
	currentBH    int64
	prevBH       int64
	rewardAmount *big.Int
}

func (c *calculation) RLPEncodeSelf(e codec.Encoder) error {
	return e.EncodeListOf(
		c.currentBH,
		c.prevBH,
		c.rewardAmount,
	)
}

func (c *calculation) RLPDecodeSelf(d codec.Decoder) error {
	return d.DecodeListOf(
		&c.currentBH,
		&c.prevBH,
		&c.rewardAmount,
	)
}

func (c *calculation) isCalcDone(calculator *Calculator) bool {
	if c.currentBH == 0 {
		return true
	}
	return calculator.blockHeight == c.currentBH && calculator.result != nil
}

func (c *calculation) start(reward *big.Int, blockHeight int64) {
	c.prevBH = c.currentBH
	c.currentBH = blockHeight
	c.rewardAmount = reward
}

func newCalculation() *calculation {
	return &calculation{0, 0, nil}
}

func (s *ExtensionStateImpl) GetPRepManagerInJSON() map[string]interface{} {
	return s.pm.ToJSON()
}

func (s *ExtensionStateImpl) GetPRepsInJSON(blockHeight int64) map[string]interface{} {
	return s.pm.GetPRepsInJSON(blockHeight)
}

func (s *ExtensionStateImpl) GetPRepInJSON(address module.Address, blockHeight int64) (map[string]interface{}, error) {
	prep := s.pm.GetPRepByOwner(address)
	if prep == nil {
		return nil, errors.Errorf("PRep not found: %s", address)
	}

	return prep.ToJSON(blockHeight, s.State.GetBondRequirement()), nil
}

func (s *ExtensionStateImpl) GetTotalDelegated() *big.Int {
	return s.pm.TotalDelegated()
}

func (s *ExtensionStateImpl) RegisterPRep(owner, node module.Address, params []string) error {
	return s.pm.RegisterPRep(owner, node, params)
}

func (s *ExtensionStateImpl) SetDelegation(cc contract.CallContext, from module.Address, ds icstate.Delegations) error {
	var err error
	var account *icstate.Account

	account, err = s.State.GetAccount(from)
	if err != nil {
		return err
	}
	if account.Stake().Cmp(new(big.Int).Add(ds.GetDelegationAmount(), account.Bond())) == -1 {
		return errors.Errorf("Not enough voting power")
	}
	err = s.pm.ChangeDelegation(account.Delegations(), ds)
	if err != nil {
		return err
	}
	account.SetDelegation(ds)

	bonds := account.Bonds()
	event := make([]*icstate.Delegation, 0, len(ds)+len(bonds))
	for _, d := range ds {
		event = append(event, d)
	}
	for _, b := range bonds {
		d := new(icstate.Delegation)
		d.Address = b.Address
		d.Value = b.Value
		event = append(event, d)
	}
	_, err = s.Front.AddEventDelegation(
		int(cc.BlockHeight()-s.CalculationBlockHeight()),
		from,
		event,
	)
	return nil
}

func (s *ExtensionStateImpl) UnregisterPRep(cc contract.CallContext, owner module.Address) error {
	prep := s.pm.GetPRepByOwner(owner)
	if prep == nil {
		return errors.Errorf("PRep not found: %s", owner)
	}

	grade := prep.Grade()
	if grade != icstate.Candidate {
		term := s.State.GetTerm()
		if err := term.RemovePRepSnapshot(owner); err != nil {
			return err
		}
		s.updateValidator = grade == icstate.Main
	}

	err := s.pm.UnregisterPRep(owner)
	if err != nil {
		return err
	}

	_, err = s.Front.AddEventEnable(
		int(cc.BlockHeight()-s.CalculationBlockHeight()),
		owner,
		false,
	)

	cc.OnEvent(state.SystemAddress,
		[][]byte{[]byte("PRepUnRegistered(Address)")},
		[][]byte{owner.Bytes()},
	)

	return err
}

func (s *ExtensionStateImpl) SetPRep(from, node module.Address, params []string) error {
	if node != nil {
		prep := s.pm.GetPRepByOwner(from)
		if prep != nil && prep.Grade() == icstate.Main && !prep.GetNode().Equal(node) {
			s.updateValidator = true
		}
	}
	return s.pm.SetPRep(from, node, params)
}

func (s *ExtensionStateImpl) SetBond(cc contract.CallContext, from module.Address, bonds icstate.Bonds) error {
	var err error
	var account *icstate.Account
	blockHeight := cc.BlockHeight()

	account, err = s.GetAccount(from)
	if err != nil {
		return err
	}

	bondAmount := big.NewInt(0)
	for _, bond := range bonds {
		bondAmount.Add(bondAmount, bond.Amount())

		prep := s.pm.GetPRepByOwner(bond.To())
		if prep == nil {
			return errors.Errorf("PRep not found: %v", from)
		}
		if !prep.BonderList().Contains(from) {
			return errors.Errorf("%s is not in bonder List of %s", from.String(), bond.Address.String())
		}
	}
	if account.Stake().Cmp(new(big.Int).Add(bondAmount, account.Delegating())) == -1 {
		return errors.Errorf("Not enough voting power")
	}

	unbondingHeight := blockHeight + icstate.UnbondingPeriod
	ubToAdd, ubToMod, ubDiff := account.GetUnbondingInfo(bonds, unbondingHeight)
	votingAmount := new(big.Int).Add(account.Delegating(), bondAmount)
	votingAmount.Sub(votingAmount, account.Bond())
	unbondingAmount := new(big.Int).Add(account.Unbonds().GetUnbondAmount(), ubDiff)
	if account.Stake().Cmp(new(big.Int).Add(votingAmount, unbondingAmount)) == -1 {
		return errors.Errorf("Not enough voting power")
	}

	err = s.pm.ChangeBond(account.Bonds(), bonds)
	if err != nil {
		return err
	}

	account.SetBonds(bonds)
	tl := account.UpdateUnbonds(ubToAdd, ubToMod)
	for _, t := range tl {
<<<<<<< HEAD
		ts, e := s.State.GetUnbondingTimer(t.Height, true)
		if e != nil {
			return errors.Errorf("Error while getting unbonding Timer")
		}
=======
		ts := s.State.GetUnbondingTimer(t.Height, true)
>>>>>>> 855023e7
		if err = icstate.ScheduleTimerJob(ts, t, from); err != nil {
			return errors.Errorf("Error while scheduling Unbonding Timer Job")
		}
	}

	ds := account.Delegations()
	event := make([]*icstate.Delegation, 0, len(ds)+len(bonds))
	for _, d := range ds {
		event = append(event, d)
	}
	for _, b := range bonds {
		d := new(icstate.Delegation)
		d.Address = b.Address
		d.Value = b.Value
		event = append(event, d)
	}
	_, err = s.Front.AddEventDelegation(
		int(blockHeight-s.CalculationBlockHeight()),
		from,
		event,
	)
	return nil
}

func (s *ExtensionStateImpl) SetBonderList(from module.Address, bl icstate.BonderList) error {
	pb := s.State.GetPRepBase(from, false)
	if pb == nil {
		return errors.Errorf("PRep not found: %v", from)
	}

	var account *icstate.Account
	var err error
	for _, old := range pb.BonderList() {
		if !bl.Contains(old) {
			account, err = s.GetAccount(old)
			if err != nil {
				return err
			}
			if len(account.Bonds()) > 0 || len(account.Unbonds()) > 0 {
				return errors.Errorf("Bonding/Unbonding exist. bonds : %d, unbonds : %d", len(account.Bonds()), len(account.Unbonds()))
			}
		}
	}

	pb.SetBonderList(bl)
	return nil
}

func (s *ExtensionStateImpl) GetBonderList(address module.Address) ([]interface{}, error) {
	pb := s.State.GetPRepBase(address, false)
	if pb == nil {
		return nil, errors.Errorf("PRep not found: %v", address)
	}
	return pb.GetBonderListInJSON(), nil
}

func (s *ExtensionStateImpl) OnExecutionEnd(wc state.WorldContext) error {
	var err error
	term := s.State.GetTerm()
	if term == nil {
		return nil
	}

	blockHeight := wc.BlockHeight()
	if blockHeight == term.GetEndBlockHeight() {
		err = s.onTermEnd(wc)
		if err != nil {
			panic(err)
		}

		// NextTerm
		term = s.State.GetTerm()
	}

	if s.updateValidator {
		err = s.setValidators(wc)
		if err != nil {
			panic(err)
		}
		s.updateValidator = false
	}

	return nil
}

func (s *ExtensionStateImpl) onTermEnd(wc state.WorldContext) error {
	var err error
	var totalSupply *big.Int

	if err = s.pm.OnTermEnd(); err != nil {
		return err
	}

	totalSupply, err = s.getTotalSupply(wc)
	if err != nil {
		return err
	}
	if err = s.moveOnToNextTerm(totalSupply); err != nil {
		return err
	}

	if s.IsDecentralized() {
		s.updateValidator = true
	}
	return nil
}

func (s *ExtensionStateImpl) moveOnToNextTerm(totalSupply *big.Int) error {
	term := s.State.GetTerm()
	nextTerm := icstate.NewNextTerm(
		term,
		s.State.GetTermPeriod(),
		s.State.GetIRep(),
		s.State.GetRRep(),
		totalSupply,
		s.pm.TotalDelegated(),
	)

	size := 0
	mainPRepCount := int(s.State.GetMainPRepCount())
	activePRepCount := s.pm.Size()

	if term.IsDecentralized() || activePRepCount >= mainPRepCount {
		prepCount := int(s.State.GetPRepCount())
		size = icutils.Min(activePRepCount, prepCount)
	}

	if size > 0 {
		prepSnapshots := make(icstate.PRepSnapshots, size, size)
		br := s.State.GetBondRequirement()
		for i := 0; i < size; i++ {
			prep := s.pm.GetPRepByIndex(i)
			prepSnapshots[i] = icstate.NewPRepSnapshotFromPRepStatus(prep.PRepStatus, br)
		}

		nextTerm.SetPRepSnapshots(prepSnapshots)
		s.updateValidator = true
	}

	log.Debugf("#### %s", nextTerm)
	return s.State.SetTerm(nextTerm)
}

func (s *ExtensionStateImpl) setValidators(wc state.WorldContext) error {
	blockHeight := wc.BlockHeight()
	validators := s.GetValidators()
	size := len(validators)

	if size > 0 {
		// shift validation penalty mask
		for _, v := range validators {
			// TODO IC2-35 When creating a validator with a validation penalty, only the newly added P-Rep is modified.
			pRepStatus := s.pm.GetPRepByNode(v.Address())
			pRepStatus.ShiftVPenaltyMask(ConsistentValidationPenaltyMask)
		}

		// TODO: Remove the comment below when testing with multiple nodes
		//return wc.GetValidatorState().Set(validators)
		for i := 0; i < size; i++ {
			log.Debugf("Validator %d: %s", i, validators[i].Address())
		}
	} else {
		log.Infof("Not enough PReps height=%d, size=%d", blockHeight, size)
	}
	return nil
}

func (s *ExtensionStateImpl) GetValidators() []module.Validator {
	mainPRepCount := int(s.State.GetMainPRepCount())

	term := s.State.GetTerm()
	prepSnapshotCount := term.GetPRepSnapshotCount()
	if prepSnapshotCount < mainPRepCount {
		log.Warnf("Not enough PReps: %d < %d", prepSnapshotCount, mainPRepCount)
	}

	var err error
	size := icutils.Min(mainPRepCount, prepSnapshotCount)
	validators := make([]module.Validator, size, size)

	for i := 0; i < size; i++ {
		prepSnapshot := term.GetPRepSnapshotByIndex(i)
		prep := s.pm.GetPRepByOwner(prepSnapshot.Owner())
		node := prep.GetNode()
		validators[i], err = state.ValidatorFromAddress(node)
		if err != nil {
			log.Errorf("Failed to run GetValidators(): %s", node.String())
		}
	}

	return validators
}

func (s *ExtensionStateImpl) GetPRepTermInJSON() (map[string]interface{}, error) {
	term := s.State.GetTerm()
	if term == nil {
		err := errors.Errorf("Term is nil")
		return nil, err
	}
	return term.ToJSON(), nil
}

func (s *ExtensionStateImpl) GetNetworkValueInJSON() (map[string]interface{}, error) {
	return icstate.NetworkValueToJSON(s.State), nil
}

func (s *ExtensionStateImpl) getTotalSupply(wc state.WorldContext) (*big.Int, error) {
	ass := wc.GetAccountState(state.SystemID).GetSnapshot()
	as := scoredb.NewStateStoreWith(ass)
	tsVar := scoredb.NewVarDB(as, state.VarTotalSupply)
	if ts := tsVar.BigInt(); ts != nil {
		return ts, nil
	}
	return big.NewInt(0), nil
}

func (s *ExtensionStateImpl) IsDecentralized() bool {
	return s.State.GetTerm().IsDecentralized()
}<|MERGE_RESOLUTION|>--- conflicted
+++ resolved
@@ -171,29 +171,13 @@
 	return s.State.GetAccount(address)
 }
 
-<<<<<<< HEAD
-func (s *ExtensionStateImpl) GetUnstakingTimerState(height int64, createIfNotExist bool) (*icstate.Timer, error) {
-	return s.State.GetUnstakingTimer(height, createIfNotExist)
-}
-
-func (s *ExtensionStateImpl) GetUnbondingTimerState(height int64, createIfNotExist bool) (*icstate.Timer, error) {
-	return s.State.GetUnbondingTimer(height, createIfNotExist)
-}
-
-func (s *ExtensionStateImpl) AddUnbondingTimerToState(height int64) *icstate.Timer {
-	return s.State.AddUnbondingTimerToCache(height)
-}
-
-func (s *ExtensionStateImpl) AddUnstakingTimerToState(height int64) *icstate.Timer {
-	return s.State.AddUnstakingTimerToCache(height)
-=======
+
 func (s *ExtensionStateImpl) GetUnstakingTimerState(height int64, createIfNotExist bool) *icstate.Timer {
 	return s.State.GetUnstakingTimer(height, createIfNotExist)
 }
 
 func (s *ExtensionStateImpl) GetUnbondingTimerState(height int64, createIfNotExist bool) *icstate.Timer {
 	return s.State.GetUnbondingTimer(height, createIfNotExist)
->>>>>>> 855023e7
 }
 
 func (s *ExtensionStateImpl) CalculationBlockHeight() int64 {
@@ -427,14 +411,7 @@
 	account.SetBonds(bonds)
 	tl := account.UpdateUnbonds(ubToAdd, ubToMod)
 	for _, t := range tl {
-<<<<<<< HEAD
-		ts, e := s.State.GetUnbondingTimer(t.Height, true)
-		if e != nil {
-			return errors.Errorf("Error while getting unbonding Timer")
-		}
-=======
 		ts := s.State.GetUnbondingTimer(t.Height, true)
->>>>>>> 855023e7
 		if err = icstate.ScheduleTimerJob(ts, t, from); err != nil {
 			return errors.Errorf("Error while scheduling Unbonding Timer Job")
 		}
