/*
 * Copyright 2020 ICON Foundation
 * Licensed under the Apache License, Version 2.0 (the "License");
 * you may not use this file except in compliance with the License.
 * You may obtain a copy of the License at
 *     http://www.apache.org/licenses/LICENSE-2.0
 * Unless required by applicable law or agreed to in writing, software
 * distributed under the License is distributed on an "AS IS" BASIS,
 * WITHOUT WARRANTIES OR CONDITIONS OF ANY KIND, either express or implied.
 * See the License for the specific language governing permissions and
 * limitations under the License.
 */

package iiss

import (
	"github.com/icon-project/goloop/common/errors"
	"github.com/icon-project/goloop/icon/iiss/icutils"
	"github.com/icon-project/goloop/service/scoredb"
	"math/big"

	"github.com/icon-project/goloop/common/codec"
	"github.com/icon-project/goloop/common/db"
	"github.com/icon-project/goloop/common/log"
	"github.com/icon-project/goloop/icon/iiss/icreward"
	"github.com/icon-project/goloop/icon/iiss/icstage"
	"github.com/icon-project/goloop/icon/iiss/icstate"
	"github.com/icon-project/goloop/module"
	"github.com/icon-project/goloop/service/contract"
	"github.com/icon-project/goloop/service/scoreresult"
	"github.com/icon-project/goloop/service/state"
)

type ExtensionSnapshotImpl struct {
	database db.Database

	// TODO move to icstate?
	c  *calculation
	pm *PRepManager

	state  *icstate.Snapshot
	front  *icstage.Snapshot
	back   *icstage.Snapshot
	reward *icreward.Snapshot
}

func (s *ExtensionSnapshotImpl) Bytes() []byte {
	return codec.BC.MustMarshalToBytes(s)
}

func (s *ExtensionSnapshotImpl) RLPEncodeSelf(e codec.Encoder) error {
	return e.EncodeListOf(
		s.c,
		s.state.Bytes(),
		s.front.Bytes(),
		s.back.Bytes(),
		s.reward.Bytes(),
	)
}

func (s *ExtensionSnapshotImpl) RLPDecodeSelf(d codec.Decoder) error {
	var stateHash, frontHash, backHash, rewardHash []byte
	if err := d.DecodeListOf(&s.c, &stateHash, &frontHash, &backHash, &rewardHash); err != nil {
		return err
	}
	s.state = icstate.NewSnapshot(s.database, stateHash)
	s.front = icstage.NewSnapshot(s.database, frontHash)
	s.back = icstage.NewSnapshot(s.database, backHash)
	s.reward = icreward.NewSnapshot(s.database, rewardHash)
	return nil
}

func (s *ExtensionSnapshotImpl) Flush() error {
	if err := s.state.Flush(); err != nil {
		return err
	}
	if err := s.front.Flush(); err != nil {
		return err
	}
	if err := s.back.Flush(); err != nil {
		return err
	}
	if err := s.reward.Flush(); err != nil {
		return err
	}
	return nil
}

func (s *ExtensionSnapshotImpl) NewState(readonly bool) state.ExtensionState {
	es := &ExtensionStateImpl{
		database: s.database,
		c:        s.c,
		State:    icstate.NewStateFromSnapshot(s.state, readonly),
		Front:    icstage.NewStateFromSnapshot(s.front),
		Back:     icstage.NewStateFromSnapshot(s.back),
		Reward:   icreward.NewStateFromSnapshot(s.reward),
	}

	// TODO: Need to get totalStake from State
	totalStake := big.NewInt(0)
	es.pm = newPRepManager(es.State, totalStake)
	return es
}

func (s *ExtensionSnapshotImpl) State() *icstate.Snapshot {
	return s.state
}

func NewExtensionSnapshot(database db.Database, hash []byte) state.ExtensionSnapshot {
	if hash == nil {
		return &ExtensionSnapshotImpl{
			database: database,
			c:        newCalculation(),
			state:    icstate.NewSnapshot(database, nil),
			front:    icstage.NewSnapshot(database, nil),
			back:     icstage.NewSnapshot(database, nil),
			reward:   icreward.NewSnapshot(database, nil),
		}
	}
	s := &ExtensionSnapshotImpl{
		database: database,
	}
	if _, err := codec.BC.UnmarshalFromBytes(hash, s); err != nil {
		return nil
	}
	return s
}

type ExtensionStateImpl struct {
	database db.Database

	c  *calculation
	pm *PRepManager

	State  *icstate.State
	Front  *icstage.State
	Back   *icstage.State
	Reward *icreward.State

	// Memory only -----
	// If this flag is on, new validators will be set in OnExecutionEnd()
	// It is valid until a transition is finished
	updateValidator bool
}

func (s *ExtensionStateImpl) GetSnapshot() state.ExtensionSnapshot {
	return &ExtensionSnapshotImpl{
		database: s.database,
		c:        s.c,
		state:    s.State.GetSnapshot(),
		front:    s.Front.GetSnapshot(),
		back:     s.Back.GetSnapshot(),
		reward:   s.Reward.GetSnapshot(),
	}
}

func (s *ExtensionStateImpl) Reset(isnapshot state.ExtensionSnapshot) {
	snapshot := isnapshot.(*ExtensionSnapshotImpl)
	if err := s.State.Reset(snapshot.state); err != nil {
		panic(err)
	}
	s.Front.Reset(snapshot.front)
}

func (s *ExtensionStateImpl) ClearCache() {
	// TODO clear cached objects
	// It is called whenever executing a transaction is finish
}

func (s *ExtensionStateImpl) GetAccount(address module.Address) (*icstate.Account, error) {
	return s.State.GetAccount(address)
}

func (s *ExtensionStateImpl) GetUnstakingTimerState(height int64) (*icstate.Timer, error) {
	return s.State.GetUnstakingTimer(height)
}

func (s *ExtensionStateImpl) GetUnbondingTimerState(height int64) (*icstate.Timer, error) {
	return s.State.GetUnbondingTimer(height)
}

func (s *ExtensionStateImpl) AddUnbondingTimerToState(height int64) *icstate.Timer {
	return s.State.AddUnbondingTimerToCache(height)
}

func (s *ExtensionStateImpl) AddUnstakingTimerToState(height int64) *icstate.Timer {
	return s.State.AddUnstakingTimerToCache(height)
}

func (s *ExtensionStateImpl) CalculationBlockHeight() int64 {
	return s.c.currentBH
}

func (s *ExtensionStateImpl) PrevCalculationBlockHeight() int64 {
	return s.c.prevBH
}

func (s *ExtensionStateImpl) NewCalculationPeriod(blockHeight int64, calculator *Calculator) error {
	if blockHeight != s.c.currentBH+icstate.GetCalculatePeriod(s.State) {
		return nil
	}

	if !s.c.isCalcDone(calculator) {
		return scoreresult.ErrTimeout
	}

	// set offsetLimit
	if err := s.Front.AddGlobal(int(blockHeight - s.CalculationBlockHeight())); err != nil {
		return err
	}

	if _, err := s.Front.AddEventPeriod(
		0,
		icstate.GetIRep(s.State),
		icstate.GetRRep(s.State),
		icstate.GetMainPRepCount(s.State),
		icstate.GetPRepCount(s.State),
	); err != nil {
		return err
	}

	s.Back = s.Front
	s.Front = icstage.NewState(s.database)
	if calculator.result != nil {
		s.Reward = calculator.result.NewState()
		s.c.start(calculator.stats.totalReward(), blockHeight)
	}

	RegulateIssueInfo(s, s.c.rewardAmount)

	return nil
}

type calculation struct {
	currentBH    int64
	prevBH       int64
	rewardAmount *big.Int
}

func (c *calculation) RLPEncodeSelf(e codec.Encoder) error {
	return e.EncodeListOf(
		c.currentBH,
		c.prevBH,
		c.rewardAmount,
	)
}

func (c *calculation) RLPDecodeSelf(d codec.Decoder) error {
	return d.DecodeListOf(
		&c.currentBH,
		&c.prevBH,
		&c.rewardAmount,
	)
}

func (c *calculation) isCalcDone(calculator *Calculator) bool {
	if c.currentBH == 0 {
		return true
	}
	return calculator.blockHeight == c.currentBH && calculator.result != nil
}

func (c *calculation) start(reward *big.Int, blockHeight int64) {
	c.prevBH = c.currentBH
	c.currentBH = blockHeight
	c.rewardAmount = reward
}

func newCalculation() *calculation {
	return &calculation{0, 0, nil}
}

func (s *ExtensionStateImpl) GetPRepsInJSON(blockHeight int64) map[string]interface{} {
	return s.pm.GetPRepsInJSON(blockHeight)
}

func (s *ExtensionStateImpl) GetPRepInJSON(address module.Address, blockHeight int64) (map[string]interface{}, error) {
	prep := s.pm.GetPRepByOwner(address)
	if prep == nil {
		return nil, errors.Errorf("PRep not found: %s", address)
	}
<<<<<<< HEAD
	return prep.ToJSON(s.pm.state.GetBondRequirement()), nil
=======
	return prep.ToJSON(blockHeight), nil
>>>>>>> a37eea99
}

func (s *ExtensionStateImpl) GetTotalDelegated() *big.Int {
	return s.pm.TotalDelegated()
}

func (s *ExtensionStateImpl) RegisterPRep(owner, node module.Address, params []string) error {
	return s.pm.RegisterPRep(owner, node, params)
}

func (s *ExtensionStateImpl) SetDelegation(cc contract.CallContext, from module.Address, ds icstate.Delegations) error {
	var err error
	var account *icstate.Account

	account, err = s.State.GetAccount(from)
	if err != nil {
		return err
	}
	if account.Stake().Cmp(new(big.Int).Add(ds.GetDelegationAmount(), account.Bond())) == -1 {
		return errors.Errorf("Not enough voting power")
	}
	account.SetDelegation(ds)
	err = s.pm.ChangeDelegation(account.Delegations(), ds)
	if err != nil {
		return err
	}

	bonds := account.Bonds()
	event := make([]*icstate.Delegation, 0, len(ds)+len(bonds))
	for _, d := range ds {
		event = append(event, d)
	}
	for _, b := range bonds {
		d := new(icstate.Delegation)
		d.Address = b.Address
		d.Value = b.Value
		event = append(event, d)
	}
	_, err = s.Front.AddEventDelegation(
		int(cc.BlockHeight()-s.CalculationBlockHeight()),
		from,
		event,
	)
	return nil
}

func (s *ExtensionStateImpl) UnregisterPRep(cc contract.CallContext, owner module.Address) error {
	prep := s.pm.GetPRepByOwner(owner)
	if prep == nil {
		return errors.Errorf("PRep not found: %s", owner)
	}

	grade := prep.Grade()
	if grade != icstate.Candidate {
		term := s.State.Term()
		if err := term.RemovePRepSnapshot(owner); err != nil {
			return err
		}
		s.updateValidator = grade == icstate.Main
	}

	err := s.pm.UnregisterPRep(owner)
	if err != nil {
		return err
	}

	_, err = s.Front.AddEventEnable(
		int(cc.BlockHeight()-s.CalculationBlockHeight()),
		owner,
		false,
	)

	cc.OnEvent(state.SystemAddress,
		[][]byte{[]byte("PRepUnRegistered(Address)")},
		[][]byte{owner.Bytes()},
	)

	return err
}

func (s *ExtensionStateImpl) SetPRep(from, node module.Address, params []string) error {
	if node != nil {
		prep := s.pm.GetPRepByOwner(from)
		if prep != nil && prep.Grade() == icstate.Main && !prep.GetNode().Equal(node) {
			s.updateValidator = true
		}
	}
	return s.pm.SetPRep(from, node, params)
}

func (s *ExtensionStateImpl) SetBond(cc contract.CallContext, from module.Address, bonds icstate.Bonds) error {
	var err error
	var account *icstate.Account
	blockHeight := cc.BlockHeight()

	account, err = s.GetAccount(from)
	if err != nil {
		return err
	}

	bondAmount := big.NewInt(0)
	for _, bond := range bonds {
		bondAmount.Add(bondAmount, bond.Amount())

		prep := s.pm.GetPRepByOwner(bond.To())
		if prep == nil {
			return errors.Errorf("PRep not found: %v", from)
		}
		if !prep.BonderList().Contains(from) {
			return errors.Errorf("%s is not in bonder List of %s", from.String(), bond.Address.String())
		}

		prep.SetBonded(bond.Amount())
	}
	if account.Stake().Cmp(new(big.Int).Add(bondAmount, account.Delegating())) == -1 {
		return errors.Errorf("Not enough voting power")
	}

	unbondingHeight := blockHeight + icstate.UnbondingPeriod
	ubToAdd, ubToMod, ubDiff := account.GetUnbondingInfo(bonds, unbondingHeight)
	votingAmount := new(big.Int).Add(account.Delegating(), bondAmount)
	votingAmount.Sub(votingAmount, account.Bond())
	unbondingAmount := new(big.Int).Add(account.Unbonds().GetUnbondAmount(), ubDiff)
	if account.Stake().Cmp(new(big.Int).Add(votingAmount, unbondingAmount)) == -1 {
		return errors.Errorf("Not enough voting power")
	}
	account.SetBonds(bonds)
	tl := account.UpdateUnbonds(ubToAdd, ubToMod)
	for _, t := range tl {
		ts, e := s.State.GetUnbondingTimer(t.Height)
		if e != nil {
			return errors.Errorf("Error while getting unbonding Timer")
		} else if ts == nil {
			ts = s.State.AddUnbondingTimerToCache(t.Height)
		}
		if err = icstate.ScheduleTimerJob(ts, t, from); err != nil {
			return errors.Errorf("Error while scheduling Unbonding Timer Job")
		}
	}

	ds := account.Delegations()
	event := make([]*icstate.Delegation, 0, len(ds)+len(bonds))
	for _, d := range ds {
		event = append(event, d)
	}
	for _, b := range bonds {
		d := new(icstate.Delegation)
		d.Address = b.Address
		d.Value = b.Value
		event = append(event, d)
	}
	_, err = s.Front.AddEventDelegation(
		int(blockHeight-s.CalculationBlockHeight()),
		from,
		event,
	)
	return nil
}

func (s *ExtensionStateImpl) SetBonderList(from module.Address, bl icstate.BonderList) error {
	pb := s.State.GetPRepBase(from)
	if pb == nil {
		return errors.Errorf("PRep not found: %v", from)
	}

	var account *icstate.Account
	var err error
	for _, old := range pb.BonderList() {
		if !bl.Contains(old) {
			account, err = s.GetAccount(old)
			if err != nil {
				return err
			}
			if len(account.Bonds()) > 0 || len(account.Unbonds()) > 0 {
				return errors.Errorf("Bonding/Unbonding exist. bonds : %d, unbonds : %d", len(account.Bonds()), len(account.Unbonds()))
			}
		}
	}

	pb.SetBonderList(bl)
	return nil
}

func (s *ExtensionStateImpl) GetBonderList(address module.Address) ([]interface{}, error) {
	pb := s.State.GetPRepBase(address)
	if pb == nil {
		return nil, errors.Errorf("PRep not found: %v", address)
	}
	return pb.GetBonderListInJSON(), nil
}

func (s *ExtensionStateImpl) OnExecutionEnd(wc state.WorldContext) error {
	var err error
	term := s.State.Term()
	if term == nil {
		return nil
	}

	blockHeight := wc.BlockHeight()
	if blockHeight == term.GetEndBlockHeight() {
		err = s.onTermEnd(wc)
		if err != nil {
			panic(err)
		}

		// NextTerm
		term = s.State.Term()
	}

	if s.updateValidator {
		err = s.setValidators(wc)
		if err != nil {
			panic(err)
		}
		s.updateValidator = false
	}

	return nil
}

func (s *ExtensionStateImpl) onTermEnd(wc state.WorldContext) error {
	var err error
	var totalSupply *big.Int

	if err = s.pm.OnTermEnd(); err != nil {
		return err
	}

	totalSupply, err = s.getTotalSupply(wc)
	if err != nil {
		return err
	}
	if err = s.moveOnToNextTerm(totalSupply); err != nil {
		return err
	}

	if s.IsDecentralized() {
		s.updateValidator = true
	}
	return nil
}

func (s *ExtensionStateImpl) moveOnToNextTerm(totalSupply *big.Int) error {
	term := s.State.GetTerm()
	nextTerm, err := term.NewNextTerm(totalSupply, s.pm.totalDelegated)
	if err != nil {
		return err
	}

	size := 0
	mainPRepCount := int(icstate.GetMainPRepCount(s.State))
	activePRepCount := s.pm.Size()

	if term.IsDecentralized() || activePRepCount >= mainPRepCount {
		prepCount := int(icstate.GetPRepCount(s.State))
		size = icutils.Min(activePRepCount, prepCount)
	}

	if size > 0 {
		prepSnapshots := make(icstate.PRepSnapshots, size, size)
		for i := 0; i < size; i++ {
			prep := s.pm.GetPRepByIndex(i)
			prepSnapshots[i] = icstate.NewPRepSnapshotFromPRepStatus(prep.PRepStatus)
		}

		nextTerm.SetPRepSnapshots(prepSnapshots)
		s.updateValidator = true
	}

	log.Debugf("#### %s", nextTerm)
	return s.State.SetTerm(nextTerm)
}

func (s *ExtensionStateImpl) setValidators(wc state.WorldContext) error {
	blockHeight := wc.BlockHeight()
	validators := s.GetValidators()
	size := len(validators)

	if size > 0 {
		// shift validation penalty mask
		for _, v := range validators {
			// TODO IC2-35 When creating a validator with a validation penalty, only the newly added P-Rep is modified.
			pRepStatus := s.pm.GetPRepByNode(v.Address())
			pRepStatus.ShiftVPenaltyMask(ConsistentValidationPenaltyMask)
		}

		// TODO: Remove the comment below when testing with multiple nodes
		//return wc.GetValidatorState().Set(validators)
		for i := 0; i < size; i++ {
			log.Debugf("Validator %d: %s", i, validators[i].Address())
		}
	} else {
		log.Infof("Not enough PReps height=%d, size=%d", blockHeight, size)
	}
	return nil
}

func (s *ExtensionStateImpl) GetValidators() []module.Validator {
	mainPRepCount := s.State.GetMainPRepCount()

	term := s.State.GetTerm()
	prepSnapshotCount := term.GetPRepSnapshotCount()
	if prepSnapshotCount < mainPRepCount {
		log.Warnf("Not enough PReps: %d < %d", prepSnapshotCount, mainPRepCount)
	}

	var err error
	size := icutils.Min(mainPRepCount, prepSnapshotCount)
	validators := make([]module.Validator, size, size)

	for i := 0; i < size; i++ {
		prepSnapshot := term.GetPRepSnapshot(i)
		prep := s.pm.GetPRepByOwner(prepSnapshot.Owner())
		node := prep.GetNode()
		validators[i], err = state.ValidatorFromAddress(node)
		if err != nil {
			log.Errorf("Failed to run GetValidators(): %s", node.String())
		}
	}

	return validators
}

func (s *ExtensionStateImpl) GetPRepTermInJSON() (map[string]interface{}, error) {
	term := s.State.Term()
	if term == nil {
		err := errors.Errorf("Term is nil")
		return nil, err
	}
	return term.ToJSON(), nil
}

func (s *ExtensionStateImpl) getTotalSupply(wc state.WorldContext) (*big.Int, error) {
	ass := wc.GetAccountState(state.SystemID).GetSnapshot()
	as := scoredb.NewStateStoreWith(ass)
	tsVar := scoredb.NewVarDB(as, state.VarTotalSupply)
	if ts := tsVar.BigInt(); ts != nil {
		return ts, nil
	}
	return big.NewInt(0), nil
}

func (s *ExtensionStateImpl) IsDecentralized() bool {
	return s.State.Term().IsDecentralized()
}<|MERGE_RESOLUTION|>--- conflicted
+++ resolved
@@ -279,11 +279,8 @@
 	if prep == nil {
 		return nil, errors.Errorf("PRep not found: %s", address)
 	}
-<<<<<<< HEAD
-	return prep.ToJSON(s.pm.state.GetBondRequirement()), nil
-=======
-	return prep.ToJSON(blockHeight), nil
->>>>>>> a37eea99
+
+	return prep.ToJSON(blockHeight, s.pm.state.GetBondRequirement()), nil
 }
 
 func (s *ExtensionStateImpl) GetTotalDelegated() *big.Int {
