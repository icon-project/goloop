/*
 * Copyright 2020 ICON Foundation
 *
 * Licensed under the Apache License, Version 2.0 (the "License");
 * you may not use this file except in compliance with the License.
 * You may obtain a copy of the License at
 *
 *     http://www.apache.org/licenses/LICENSE-2.0
 *
 * Unless required by applicable law or agreed to in writing, software
 * distributed under the License is distributed on an "AS IS" BASIS,
 * WITHOUT WARRANTIES OR CONDITIONS OF ANY KIND, either express or implied.
 * See the License for the specific language governing permissions and
 * limitations under the License.
 */

package iiss

import (
	"bytes"
	"math"
	"math/big"
	"sort"

	"github.com/icon-project/goloop/btp/ntm"
	"github.com/icon-project/goloop/common"
	"github.com/icon-project/goloop/common/codec"
	"github.com/icon-project/goloop/common/db"
	"github.com/icon-project/goloop/common/errors"
	"github.com/icon-project/goloop/common/intconv"
	"github.com/icon-project/goloop/common/log"
	"github.com/icon-project/goloop/common/merkle"
	"github.com/icon-project/goloop/icon/icmodule"
	"github.com/icon-project/goloop/icon/iiss/icobject"
	"github.com/icon-project/goloop/icon/iiss/icreward"
	"github.com/icon-project/goloop/icon/iiss/icstage"
	"github.com/icon-project/goloop/icon/iiss/icstate"
	"github.com/icon-project/goloop/icon/iiss/icstate/migrate"
	"github.com/icon-project/goloop/icon/iiss/icutils"
	"github.com/icon-project/goloop/module"
	"github.com/icon-project/goloop/service/scoreresult"
	"github.com/icon-project/goloop/service/state"
)

type ExtensionSnapshotImpl struct {
	database db.Database

	state  *icstate.Snapshot
	front  *icstage.Snapshot
	back1  *icstage.Snapshot
	back2  *icstage.Snapshot
	reward *icreward.Snapshot
}

func (s *ExtensionSnapshotImpl) DB() db.Database {
	return s.database
}

func (s *ExtensionSnapshotImpl) Back1() *icstage.Snapshot {
	return s.back1
}

func (s *ExtensionSnapshotImpl) Back2() *icstage.Snapshot {
	return s.back2
}

func (s *ExtensionSnapshotImpl) Reward() *icreward.Snapshot {
	return s.reward
}

func (s *ExtensionSnapshotImpl) Bytes() []byte {
	return codec.BC.MustMarshalToBytes(s)
}

func (s *ExtensionSnapshotImpl) RLPEncodeSelf(e codec.Encoder) error {
	return e.EncodeListOf(
		s.state.Bytes(),
		s.front.Bytes(),
		s.back1.Bytes(),
		s.back2.Bytes(),
		s.reward.Bytes(),
	)
}

func (s *ExtensionSnapshotImpl) RLPDecodeSelf(d codec.Decoder) error {
	var stateHash, frontHash, back1Hash, back2Hash, rewardHash []byte
	if err := d.DecodeListOf(&stateHash, &frontHash, &back1Hash, &back2Hash, &rewardHash); err != nil {
		return err
	}
	s.state = icstate.NewSnapshot(s.database, stateHash)
	s.front = icstage.NewSnapshot(s.database, frontHash)
	s.back1 = icstage.NewSnapshot(s.database, back1Hash)
	s.back2 = icstage.NewSnapshot(s.database, back2Hash)
	s.reward = icreward.NewSnapshot(s.database, rewardHash)
	return nil
}

func (s *ExtensionSnapshotImpl) Flush() error {
	if err := s.state.Flush(); err != nil {
		return err
	}
	if err := s.front.Flush(); err != nil {
		return err
	}
	if err := s.back1.Flush(); err != nil {
		return err
	}
	if err := s.back2.Flush(); err != nil {
		return err
	}
	if err := s.reward.Flush(); err != nil {
		return err
	}
	return nil
}

func (s *ExtensionSnapshotImpl) NewState(readonly bool) state.ExtensionState {
	logger := icutils.NewIconLogger(nil)

	return &ExtensionStateImpl{
		database: s.database,
		logger:   logger,
		State:    icstate.NewStateFromSnapshot(s.state, readonly, logger),
		Front:    icstage.NewStateFromSnapshot(s.front),
		Back1:    icstage.NewStateFromSnapshot(s.back1),
		Back2:    icstage.NewStateFromSnapshot(s.back2),
		Reward:   icreward.NewStateFromSnapshot(s.reward),
	}
}

func NewExtensionSnapshot(database db.Database, hash []byte) state.ExtensionSnapshot {
	if hash == nil {
		return &ExtensionSnapshotImpl{
			database: database,
			state:    icstate.NewSnapshot(database, nil),
			front:    icstage.NewSnapshot(database, nil),
			back1:    icstage.NewSnapshot(database, nil),
			back2:    icstage.NewSnapshot(database, nil),
			reward:   icreward.NewSnapshot(database, nil),
		}
	}
	s := &ExtensionSnapshotImpl{
		database: database,
	}
	if _, err := codec.BC.UnmarshalFromBytes(hash, s); err != nil {
		return nil
	}
	return s
}

func NewExtensionSnapshotWithBuilder(builder merkle.Builder, raw []byte) state.ExtensionSnapshot {
	var hashes [5][]byte
	if _, err := codec.BC.UnmarshalFromBytes(raw, &hashes); err != nil {
		return nil
	}
	return &ExtensionSnapshotImpl{
		database: builder.Database(),
		state:    icstate.NewSnapshotWithBuilder(builder, hashes[0]),
		front:    icstage.NewSnapshotWithBuilder(builder, hashes[1]),
		back1:    icstage.NewSnapshotWithBuilder(builder, hashes[2]),
		back2:    icstage.NewSnapshotWithBuilder(builder, hashes[3]),
		reward:   icreward.NewSnapshotWithBuilder(builder, hashes[4]),
	}
}

type ExtensionStateImpl struct {
	database db.Database

	logger           log.Logger
	log              []ExtensionLog
	illegalDelegated map[string]*icstate.PRepStatusState
	claimed          map[string]*Claimed

	State  *icstate.State
	Front  *icstage.State
	Back1  *icstage.State
	Back2  *icstage.State
	Reward *icreward.State
}

func (es *ExtensionStateImpl) Logger() log.Logger {
	return es.logger
}

func (es *ExtensionStateImpl) SetLogger(logger log.Logger) {
	if logger != nil {
		es.logger = logger
	}
}

func (es *ExtensionStateImpl) GetSnapshot() state.ExtensionSnapshot {
	return &ExtensionSnapshotImpl{
		database: es.database,
		state:    es.State.GetSnapshot(),
		front:    es.Front.GetSnapshot(),
		back1:    es.Back1.GetSnapshot(),
		back2:    es.Back2.GetSnapshot(),
		reward:   es.Reward.GetSnapshot(),
	}
}

func (es *ExtensionStateImpl) Reset(isnapshot state.ExtensionSnapshot) {
	snapshot := isnapshot.(*ExtensionSnapshotImpl)
	if err := es.State.Reset(snapshot.state); err != nil {
		panic(err)
	}
	es.Front.Reset(snapshot.front)
	es.Back1.Reset(snapshot.back1)
	es.Back2.Reset(snapshot.back2)
	es.Reward.Reset(snapshot.reward)
}

// ClearCache clear cache. It's called before executing first transaction
// and also it could be called at the end of base transaction
func (es *ExtensionStateImpl) ClearCache() {
	es.State.ClearCache()
	es.Front.ClearCache()
}

func (es *ExtensionStateImpl) CalculationBlockHeight() int64 {
	rcInfo, err := es.State.GetRewardCalcInfo()
	if err != nil || rcInfo == nil {
		return 0
	}
	return rcInfo.StartHeight()
}

func (es *ExtensionStateImpl) setNewFront() (err error) {
	term := es.State.GetTermSnapshot()

	// switch icstage values
	es.Back1 = es.Front
	es.Front = icstage.NewState(es.database)

	// write icstage.Global to Front
	iissVersion := term.GetIISSVersion()
	switch iissVersion {
	case icstate.IISSVersion2:
		if err = es.Front.AddGlobalV1(
			term.Revision(),
			term.StartHeight(),
			int(term.Period()-1),
			term.Irep(),
			term.Rrep(),
			term.MainPRepCount(),
			term.GetElectedPRepCount(),
		); err != nil {
			return
		}
	case icstate.IISSVersion3:
		if err = es.Front.AddGlobalV2(
			term.Revision(),
			term.StartHeight(),
			int(term.Period()-1),
			term.Iglobal(),
			term.Iprep(),
			term.Ivoter(),
			term.Icps(),
			term.Irelay(),
			term.GetElectedPRepCount(),
			term.BondRequirement(),
		); err != nil {
			return
		}
	default:
		return errors.CriticalFormatError.Errorf(
			"InvalidIISSVersion(version=%d)", iissVersion)
	}
	return
}

func (es *ExtensionStateImpl) GetPRep(address module.Address) *icstate.PRep {
	return es.State.GetPRepByOwner(address)
}

func (es *ExtensionStateImpl) GetPRepInJSON(cc icmodule.CallContext, address module.Address) (map[string]interface{}, error) {
	prep := es.State.GetPRepByOwner(address)
	if prep == nil {
		return nil, errors.Errorf("PRep not found: %s", address)
	}
	var dsaMask int64
	if cc.Revision().Value() >= icmodule.RevisionBTP2 {
		if bc := cc.GetBTPContext(); bc != nil {
			dsaMask = bc.GetActiveDSAMask()
		}
	}
	return prep.ToJSON(cc.BlockHeight(), es.State.GetBondRequirement(), dsaMask), nil
}

func (es *ExtensionStateImpl) GetPRepsInJSON(cc icmodule.CallContext, start, end int) (map[string]interface{}, error) {
	return es.State.GetPRepsInJSON(cc.GetBTPContext(), cc.BlockHeight(), start, end, cc.Revision().Value())
}

func (es *ExtensionStateImpl) GetMainPRepsInJSON(blockHeight int64) (map[string]interface{}, error) {
	term := es.State.GetTermSnapshot()
	if term == nil {
		err := errors.Errorf("Term is nil")
		return nil, err
	}

	pssCount := term.GetPRepSnapshotCount()
	mainPRepCount := term.MainPRepCount()
	jso := make(map[string]interface{})
	preps := make([]interface{}, 0, mainPRepCount)
	sum := new(big.Int)

	for i := 0; i < pssCount; i++ {
		pss := term.GetPRepSnapshotByIndex(i)
		ps := es.State.GetPRepStatusByOwner(pss.Owner(), false)
		pb := es.State.GetPRepBaseByOwner(pss.Owner(), false)

		if ps != nil && ps.Grade() == icstate.GradeMain {
			pj := pss.ToJSON()
			pj["name"] = pb.Name()
			preps = append(preps, pj)
			sum.Add(sum, pss.Power())
			if len(preps) == mainPRepCount {
				break
			}
		}
	}

	jso["blockHeight"] = blockHeight
	jso["totalPower"] = sum
	jso["totalDelegated"] = sum
	jso["preps"] = preps
	return jso, nil
}

func (es *ExtensionStateImpl) GetSubPRepsInJSON(blockHeight int64) (map[string]interface{}, error) {
	term := es.State.GetTermSnapshot()
	if term == nil {
		err := errors.Errorf("Term is nil")
		return nil, err
	}

	pssCount := term.GetPRepSnapshotCount()
	mainPRepCount := term.MainPRepCount()
	subPRepCount := term.GetElectedPRepCount() - mainPRepCount

	jso := make(map[string]interface{})
	preps := make([]interface{}, 0, subPRepCount)
	sum := new(big.Int)

	for i := mainPRepCount; i < pssCount; i++ {
		pss := term.GetPRepSnapshotByIndex(i)
		ps := es.State.GetPRepStatusByOwner(pss.Owner(), false)
		pb := es.State.GetPRepBaseByOwner(pss.Owner(), false)

		if ps != nil && ps.Grade() == icstate.GradeSub {
			pj := pss.ToJSON()
			pj["name"] = pb.Name()
			preps = append(preps, pj)
			sum.Add(sum, pss.Power())
		}
	}

	jso["blockHeight"] = blockHeight
	jso["totalPower"] = sum
	jso["totalDelegated"] = sum
	jso["preps"] = preps
	return jso, nil
}

func (es *ExtensionStateImpl) SetDelegation(
	cc icmodule.CallContext, ds icstate.Delegations) error {

	var account *icstate.AccountState

	from := cc.From()
	blockHeight := cc.BlockHeight()
	account = es.State.GetAccountState(from)
	revision := cc.Revision().Value()
	replayPRepIllegalDelegated := revision >= icmodule.RevisionSystemSCORE && revision < icmodule.RevisionFixIllegalDelegation

	using := new(big.Int).Set(ds.GetDelegationAmount())
	using.Add(using, account.Unbond())
	using.Add(using, account.Bond())
	if account.Stake().Cmp(using) < 0 {
		return icmodule.IllegalArgumentError.Errorf("Not enough voting power")
	}

	delta := account.Delegations().Delta(ds)

	// apply delta to P-Rep and update total delegation
	nTotal := new(big.Int).Set(es.State.GetTotalDelegation())
	for key, value := range delta {
		owner, err := common.NewAddress([]byte(key))
		if err != nil {
			return scoreresult.UnknownFailureError.Wrapf(err, "Failed to update P-Rep delegation")
		}
		ps := es.State.GetPRepStatusByOwner(owner, true)
		oDelegated := ps.Delegated()
		if value.Sign() != 0 {
			ps.SetDelegated(new(big.Int).Add(oDelegated, value))
			if ps.IsActive() {
				nTotal.Add(nTotal, value)
			}
		}
		if replayPRepIllegalDelegated {
			// to replay PRep illegal delegated bug
			ps.SetEffectiveDelegated(new(big.Int).Add(oDelegated, value))
			if es.illegalDelegated == nil {
				es.illegalDelegated = make(map[string]*icstate.PRepStatusState)
			}
			es.illegalDelegated[key] = ps
		}
	}
	if err := es.State.SetTotalDelegation(nTotal); err != nil {
		return scoreresult.UnknownFailureError.Wrapf(err, "Failed to update total delegation")
	}

	var err error
	var offset int
	var idx int64
	var obj *icobject.Object
	id := es.State.GetIllegalDelegation(from)
	if id == nil {
		offset, idx, obj, err = es.addEventDelegation(blockHeight, from, delta)
		if err != nil {
			return scoreresult.UnknownFailureError.Wrapf(err, "Failed to add EventDelegation")
		}
	} else {
		delegatingDelta := id.Delegations().Delta(ds)
		offset, idx, obj, err = es.addEventDelegationV2(blockHeight, from, delta, delegatingDelta)
		if err != nil {
			return scoreresult.UnknownFailureError.Wrapf(err, "Failed to add EventDelegation")
		}
		// update IllegalDelegation
		nId := id.Clone()
		nId.SetDelegations(ds)
		if err = es.State.SetIllegalDelegation(nId); err != nil {
			return scoreresult.UnknownFailureError.Wrapf(err, "Failed to set IllegalDelegation")
		}
	}

	if revision < icmodule.RevisionFixSetDelegation {
		dLog := newDelegationLog(from, offset, idx, obj, ds)
		es.AppendExtensionLog(dLog)
	}

	account.SetDelegation(ds)
	if icmodule.RevisionMultipleUnstakes <= revision && revision < icmodule.RevisionFixInvalidUnstake {
		migrate.ReproduceUnstakeBugForDelegation(cc, es.logger)
	}
	return nil
}

func deltaToVotes(delta map[string]*big.Int) (votes icstage.VoteList, err error) {
	keys := make([]string, 0)
	for key, value := range delta {
		if value.Sign() == 0 {
			// skip zero-valued
			continue
		}
		keys = append(keys, key)
	}
	sort.Strings(keys)

	size := len(keys)
	votes = make([]*icstage.Vote, size)
	for i, key := range keys {
		var addr *common.Address
		addr, err = common.NewAddress([]byte(key))
		if err != nil {
			return
		}
		votes[i] = icstage.NewVote(addr, delta[key])
	}
	return
}

func (es *ExtensionStateImpl) addEventDelegation(blockHeight int64, from module.Address, delta map[string]*big.Int,
) (offset int, idx int64, obj *icobject.Object, err error) {
	votes, err := deltaToVotes(delta)
	if err != nil {
		return
	}
	term := es.State.GetTermSnapshot()
	offset = int(blockHeight - term.StartHeight())
	idx, obj, err = es.Front.AddEventDelegation(offset, from, votes)
	return
}

func (es *ExtensionStateImpl) addEventDelegationV2(
	blockHeight int64, from module.Address, delegatedDelta map[string]*big.Int, delegatingDelta map[string]*big.Int,
) (offset int, idx int64, obj *icobject.Object, err error) {
	delegated, err := deltaToVotes(delegatedDelta)
	if err != nil {
		return
	}

	delegating, err := deltaToVotes(delegatingDelta)
	if err != nil {
		return
	}
	term := es.State.GetTermSnapshot()
	offset = int(blockHeight - term.StartHeight())
	idx, obj, err = es.Front.AddEventDelegationV2(offset, from, delegated, delegating)
	return
}

func (es *ExtensionStateImpl) addEventDelegated(blockHeight int64, delta map[string]*big.Int) error {
	votes, err := deltaToVotes(delta)
	if err != nil {
		return err
	}
	if len(votes) == 0 {
		return nil
	}
	term := es.State.GetTermSnapshot()
	offset := int(blockHeight - term.StartHeight())
	_, _, err = es.Front.AddEventDelegated(offset, state.ZeroAddress, votes)
	return err
}

func (es *ExtensionStateImpl) addEventEnable(blockHeight int64, from module.Address, flag icstage.EnableStatus) (err error) {
	term := es.State.GetTermSnapshot()
	_, err = es.Front.AddEventEnable(
		int(blockHeight-term.StartHeight()),
		from,
		flag,
	)
	return
}

func (es *ExtensionStateImpl) addBlockProduce(wc icmodule.WorldContext) (err error) {
	var global icstage.Global
	var voters []module.Address

	global, err = es.Front.GetGlobal()
	if err != nil || global == nil {
		return
	}
	if global.GetIISSVersion() != icstate.IISSVersion2 {
		// Only IISS 2.0 support Block Produce Reward
		return
	}
	term := es.State.GetTermSnapshot()
	blockHeight := wc.BlockHeight()
	if blockHeight < term.GetVoteStartHeight() {
		return
	}

	csi := wc.ConsensusInfo()
	if csi == nil {
		return
	}
	proposer := es.State.GetOwnerByNode(csi.Proposer())
	if proposer == nil {
		return
	}
	_, voters, err = CompileVoters(es.State, csi)
	if err != nil || voters == nil {
		return
	}
	if err = es.Front.AddBlockProduce(wc.BlockHeight(), proposer, voters); err != nil {
		return
	}
	return
}

func (es *ExtensionStateImpl) UnregisterPRep(cc icmodule.CallContext) error {
	var err error
	blockHeight := cc.BlockHeight()
	owner := cc.From()

	if err = es.State.DisablePRep(owner, icstate.Unregistered, blockHeight); err != nil {
		return scoreresult.InvalidParameterError.Wrapf(err, "Failed to unregister P-Rep %s", owner)
	}
	if err = es.addEventEnable(blockHeight, owner, icstage.ESDisablePermanent); err != nil {
		return scoreresult.UnknownFailureError.Wrapf(err, "Failed to add EventEnable")
	}

	cc.OnEvent(state.SystemAddress,
		[][]byte{[]byte("PRepUnregistered(Address)")},
		[][]byte{owner.Bytes()},
	)
	return nil
}

func (es *ExtensionStateImpl) DisqualifyPRep(cc icmodule.CallContext, address module.Address) error {
	blockHeight := cc.BlockHeight()
	if err := es.State.DisablePRep(address, icstate.Disqualified, blockHeight); err != nil {
		return err
	}
	if err := es.addEventEnable(blockHeight, address, icstage.ESDisablePermanent); err != nil {
		return scoreresult.UnknownFailureError.Wrapf(err, "Failed to add EventEnable")
	}
	ps := es.State.GetPRepStatusByOwner(address, false)
	// Record PenaltyImposed eventlog
	cc.OnEvent(state.SystemAddress,
		[][]byte{[]byte("PenaltyImposed(Address,int,int)"), address.Bytes()},
		[][]byte{
			intconv.Int64ToBytes(int64(ps.Status())),
			intconv.Int64ToBytes(int64(icmodule.PenaltyPRepDisqualification)),
		},
	)
	return nil
}

func (es *ExtensionStateImpl) PenalizeNonVoters(cc icmodule.CallContext, address module.Address) error {
	// Record PenaltyImposed eventlog
	ps := es.State.GetPRepStatusByOwner(address, false)
	cc.OnEvent(state.SystemAddress,
		[][]byte{[]byte("PenaltyImposed(Address,int,int)"), address.Bytes()},
		[][]byte{
			intconv.Int64ToBytes(int64(ps.Status())),
			intconv.Int64ToBytes(int64(icmodule.PenaltyNonVote)),
		},
	)

	return es.slash(cc, address, es.State.GetNonVotePenaltySlashRate())
}

func (es *ExtensionStateImpl) SetBond(blockHeight int64, from module.Address, bonds icstate.Bonds) error {
	es.logger.Tracef("SetBond() start: from=%s bonds=%+v", from, bonds)

	var account *icstate.AccountState
	account = es.State.GetAccountState(from)

	bondAmount := big.NewInt(0)
	for _, bond := range bonds {
		bondAmount.Add(bondAmount, bond.Amount())

		pb := es.State.GetPRepBaseByOwner(bond.To(), false)
		if pb == nil {
			return scoreresult.InvalidParameterError.Errorf("PRep not found: %v", from)
		}
		if !pb.BonderList().Contains(from) {
			return scoreresult.InvalidParameterError.Errorf("%s is not in bonder List of %s", from, bond.To())
		}
	}
	if account.Stake().Cmp(new(big.Int).Add(bondAmount, account.Delegating())) == -1 {
		return icmodule.IllegalArgumentError.Errorf("Not enough voting power")
	}

	delta := account.Bonds().Delta(bonds)

	// apply delta to P-Rep and update total bond
	nTotal := new(big.Int).Set(es.State.GetTotalBond())
	for key, value := range delta {
		owner, err := common.NewAddress([]byte(key))
		if err != nil {
			return scoreresult.UnknownFailureError.Wrapf(err, "Failed to update P-Rep bond")
		}
		if value.Sign() != 0 {
			ps := es.State.GetPRepStatusByOwner(owner, true)
			ps.SetBonded(new(big.Int).Add(ps.Bonded(), value))
			if ps.IsActive() {
				nTotal.Add(nTotal, value)
			}
		}
	}
	if err := es.State.SetTotalBond(nTotal); err != nil {
		return scoreresult.UnknownFailureError.Wrapf(err, "Failed to update total bond")
	}

	account.SetBonds(bonds)
	unbondingHeight := es.State.GetUnbondingPeriodMultiplier()*es.State.GetTermPeriod() + blockHeight
	tl, err := account.UpdateUnbonds(delta, unbondingHeight)
	if err != nil {
		return scoreresult.UnknownFailureError.Wrapf(err, "Failed to update unbonds")
	}
	unbondingCount := len(account.Unbonds())
	if unbondingCount > int(es.State.GetUnbondingMax()) {
		return icmodule.IllegalArgumentError.Errorf("Too many unbonds %d", unbondingCount)
	}
	if account.Stake().Cmp(account.UsingStake()) == -1 {
		return icmodule.IllegalArgumentError.Errorf("Not enough voting power")
	}
	for _, timerJobInfo := range tl {
		unbondingTimer := es.State.GetUnbondingTimerState(timerJobInfo.Height)
		if unbondingTimer == nil {
			panic(errors.Errorf("There is no timer"))
		}
		icstate.ScheduleTimerJob(unbondingTimer, timerJobInfo, from)
	}

	if err = es.AddEventBond(blockHeight, from, delta); err != nil {
		return scoreresult.UnknownFailureError.Wrapf(err, "Failed to add EventBond")
	}

	es.logger.Tracef("SetBond() end")
	return nil
}

func (es *ExtensionStateImpl) GetBond(address module.Address) (map[string]interface{}, error) {
	a := es.State.GetAccountSnapshot(address)
	if a == nil {
		a = icstate.GetEmptyAccountSnapshot()
	}
	return a.GetBondInJSON(), nil
}

func (es *ExtensionStateImpl) AddEventBond(blockHeight int64, from module.Address, delta map[string]*big.Int) (err error) {
	votes, err := deltaToVotes(delta)
	if err != nil {
		return
	}
	term := es.State.GetTermSnapshot()
	_, _, err = es.Front.AddEventBond(
		int(blockHeight-term.StartHeight()),
		from,
		votes,
	)
	return
}

func (es *ExtensionStateImpl) SetBonderList(from module.Address, bl icstate.BonderList) error {
	es.logger.Tracef("SetBonderList() start: from=%s bl=%s", from, bl)

	pb := es.State.GetPRepBaseByOwner(from, false)
	if pb == nil {
		return scoreresult.InvalidParameterError.Errorf("PRep not found: %v", from)
	}
	ps := es.State.GetPRepStatusByOwner(from, false)
	if ps == nil || !ps.IsActive() {
		return scoreresult.InvalidParameterError.Errorf("Inactive PRep can't set bonder list: %v", from)
	}

	var account *icstate.AccountState
	for _, old := range pb.BonderList() {
		if !bl.Contains(old) {
			account = es.State.GetAccountState(old)
			if account.Bonds().Contains(from) || account.Unbonds().Contains(from) {
				return scoreresult.InvalidParameterError.Errorf("Can't remove bonder(%s) who bonded to you", old)
			}
		}
	}

	pb.SetBonderList(bl)
	es.logger.Tracef("SetBonderList() end")
	return nil
}

func (es *ExtensionStateImpl) GetBonderList(address module.Address) (map[string]interface{}, error) {
	pb := es.State.GetPRepBaseByOwner(address, false)
	if pb == nil {
		return nil, errors.Errorf("PRep not found: %v", address)
	}
	jso := make(map[string]interface{})
	jso["bonderList"] = pb.GetBonderListInJSON()
	return jso, nil
}

func (es *ExtensionStateImpl) SetGovernanceVariables(from module.Address, irep *big.Int, blockHeight int64) error {
	pb := es.State.GetPRepBaseByOwner(from, false)
	if pb == nil {
		return scoreresult.InvalidParameterError.Errorf("PRep not found: %v", from)
	}
	if err := es.ValidateIRep(pb.IRep(), irep, pb.IRepHeight()); err != nil {
		return err
	}

	pb.SetIrep(irep, blockHeight)
	return nil
}

const IrepInflationLimit = 14 // 14%

func (es *ExtensionStateImpl) ValidateIRep(oldIRep, newIRep *big.Int, prevSetIRepHeight int64) error {
	term := es.State.GetTermSnapshot()
	if prevSetIRepHeight >= term.StartHeight() {
		return scoreresult.IllegalFormatError.Errorf("IRep can be changed only once during a term")
	}
	if newIRep.Cmp(icmodule.BigIntMinIRep) == -1 {
		return scoreresult.InvalidParameterError.Errorf("IRep is out of range. %d < %d", newIRep, icmodule.BigIntMinIRep)
	}
	if err := icutils.ValidateRange(oldIRep, newIRep, 20, 20); err != nil {
		return scoreresult.InvalidParameterError.Wrapf(err, "IRep is out of range")
	}

	/* annual amount of beta1 + beta2 <= totalSupply * IrepInflationLimit / 100
	   annual amount of beta1 + beta2
	   = (1/2 * irep * MainPRepCount + 1/2 * irep * VotedRewardMultiplier) * MonthPerYear
	   = irep * (MAIN_PREP_COUNT + VotedRewardMultiplier) * MonthPerBlock / 2
	   <= totalSupply * IrepInflationLimit / 100
	   irep <= totalSupply * IrepInflationLimit * 2 / (100 * MonthBlock * (MAIN_PREP_COUNT + PERCENTAGE_FOR_BETA_2))
	*/
	limit := new(big.Int).Mul(term.TotalSupply(), new(big.Int).SetInt64(IrepInflationLimit*2))
	divider := new(big.Int).SetInt64(int64(100 * icmodule.MonthPerYear * (term.MainPRepCount() + icmodule.VotedRewardMultiplier)))
	limit.Div(limit, divider)
	if newIRep.Cmp(limit) == 1 {
		return scoreresult.InvalidParameterError.Errorf("IRep is out of range: %v > %v", newIRep, limit)
	}
	return nil
}

func (es *ExtensionStateImpl) ValidateRewardFund(iglobal *big.Int, totalSupply *big.Int) error {
	rf := es.State.GetRewardFund()
	return validateRewardFund(iglobal, rf.Iglobal, totalSupply)
}

const inflationLimit = 15

func validateRewardFund(iglobal *big.Int, currentIglobal *big.Int, totalSupply *big.Int) error {
	min := new(big.Int).Mul(currentIglobal, big.NewInt(3))
	min.Div(min, big.NewInt(4))
	max := new(big.Int).Mul(currentIglobal, big.NewInt(5))
	max.Div(max, big.NewInt(4))
	if (iglobal.Cmp(min) <= 0) || (iglobal.Cmp(max) >= 0) {
		return scoreresult.InvalidParameterError.Errorf(
			"Failed to validate Iglobal: Out of range. Min:%d, Max: %d, Iglobal=%d", min, max, iglobal,
		)
	}
	rewardPerYear := new(big.Int).Mul(iglobal, big.NewInt(12))
	maxRewardPerYear := new(big.Int).Mul(totalSupply, big.NewInt(100+inflationLimit))
	maxRewardPerYear.Div(maxRewardPerYear, big.NewInt(100))

	if rewardPerYear.Cmp(maxRewardPerYear) == 1 {
		return scoreresult.InvalidParameterError.Errorf(
			"Failed to validate Iglobal: too much inflation %d > %d", rewardPerYear, maxRewardPerYear,
		)
	}
	return nil
}

func (es *ExtensionStateImpl) OnExecutionBegin(wc icmodule.WorldContext) error {
	term := es.State.GetTermSnapshot()
	if term.IsDecentralized() {
		if err := es.addBlockProduce(wc); err != nil {
			return err
		}
	}
	if wc.BlockHeight() == term.StartHeight() {
		if err := es.setNewFront(); err != nil {
			return err
		}
	}
	return nil
}

func (es *ExtensionStateImpl) OnExecutionEnd(wc icmodule.WorldContext, totalFee *big.Int, calculator Calculator) error {
	var err error
	if err = es.handleTimerJob(wc); err != nil {
		return err
	}
	term := es.State.GetTermSnapshot()
	if term == nil {
		return nil
	}

	if term.IsDecentralized() {
		if err = es.setIssuePrevBlockFee(totalFee); err != nil {
			return err
		}
	}

	blockHeight := wc.BlockHeight()
	var isTermEnd bool

	switch blockHeight {
	case term.GetEndHeight() - 1:
		if err = es.checkCalculationDone(calculator); err != nil {
			return err
		}
		if err = es.regulateIssue(calculator.TotalReward()); err != nil {
			return err
		}
	case term.GetEndHeight():
		if err = es.onTermEnd(wc); err != nil {
			return err
		}
		isTermEnd = true

		nTerm := es.State.GetTermSnapshot()
		if term.IsDecentralized() {
			if err = es.resetIssueTotalReward(); err != nil {
				return err
			}
		} else if nTerm.IsDecentralized() {
			// last centralized block
			if err = es.setIssuePrevBlockFee(totalFee); err != nil {
				return err
			}
		}
	case term.StartHeight():
		if err = es.checkCalculationDone(calculator); err != nil {
			return err
		}
		if err = es.applyCalculationResult(calculator, blockHeight); err != nil {
			return err
		}
	}

	if err = es.updateValidators(wc, isTermEnd); err != nil {
		return err
	}
	es.logger.Tracef("bh=%d", blockHeight)

	if err = es.Front.ResetEventSize(); err != nil {
		return err
	}
	es.claimed = nil
	return nil
}

func (es *ExtensionStateImpl) checkCalculationDone(calculator Calculator) error {
	// Called at the end block of Term and effected to base TX issue amount in ICON1
	rcInfo, err := es.State.GetRewardCalcInfo()
	if err != nil {
		return err
	}

	if err := calculator.WaitResult(rcInfo.StartHeight()); err != nil {
		return err
	}
	return nil
}

func (es *ExtensionStateImpl) regulateIssue(iScore *big.Int) error {
	// Update Issue with calculation result from 2nd Term of decentralization
	term := es.State.GetTermSnapshot()
	if !term.IsDecentralized() || term.Sequence() == 0 {
		return nil
	}

	prevGlobal, err := es.Back2.GetGlobal()
	if err != nil {
		return err
	}
	reward := new(big.Int).Set(iScore)
	if prevGlobal != nil && icstate.IISSVersion3 == prevGlobal.GetIISSVersion() {
		pg := prevGlobal.GetV2()
		multiplier := big.NewInt(int64(prevGlobal.GetTermPeriod() * icmodule.IScoreICXRatio))
<<<<<<< HEAD
		divider := big.NewInt(icmodule.MonthBlock * 100)
		rewardCPS := new(big.Int).Mul(pg.GetIGlobal(), pg.GetICps())
=======
		divider := big.NewInt(MonthBlock * icmodule.DenomInRate)
		rewardCPS := new(big.Int).Mul(pg.GetIGlobal(), pg.GetICps().NumBigInt())
>>>>>>> 45974e08
		rewardCPS.Mul(rewardCPS, multiplier)
		rewardCPS.Div(rewardCPS, divider)
		reward.Add(reward, rewardCPS)
		rewardRelay := new(big.Int).Mul(pg.GetIGlobal(), pg.GetIRelay().NumBigInt())
		rewardRelay.Mul(rewardRelay, multiplier)
		rewardRelay.Div(rewardRelay, divider)
		reward.Add(reward, rewardRelay)
		es.logger.Tracef("regulateIssue with cps: %d, relay: %d", rewardCPS, rewardRelay)
	}

	is, err := es.State.GetIssue()
	issue := is.Clone()
	if err != nil {
		return err
	}

	RegulateIssueInfo(issue, reward)

	if err = es.State.SetIssue(issue); err != nil {
		return err
	}

	return nil
}

func (es *ExtensionStateImpl) onTermEnd(wc icmodule.WorldContext) error {
	var err error

	revision := wc.Revision().Value()
	br := es.State.GetBondRequirement()
	mainPRepCount := int(es.State.GetMainPRepCount())
	subPRepCount := int(es.State.GetSubPRepCount())
	extraMainPRepCount := 0
	if revision >= icmodule.RevisionExtraMainPReps {
		extraMainPRepCount = int(es.State.GetExtraMainPRepCount())
	}
	electedPRepCount := mainPRepCount + subPRepCount

	totalSupply := wc.GetTotalSupply()
	isDecentralized := es.IsDecentralized()
	prepSet := es.State.GetPRepSet(wc.GetBTPContext(), revision)
	prepSet.Sort(mainPRepCount, subPRepCount, extraMainPRepCount, br, revision)
	if !isDecentralized {
		// After decentralization is finished, this code will not be reached
		isDecentralized = es.State.IsDecentralizationConditionMet(revision, totalSupply, prepSet)
	}

	if isDecentralized {
		// Reset the status of all active preps ordered by power
		limit := es.State.GetConsistentValidationPenaltyMask()

		if err = prepSet.OnTermEnd(revision, mainPRepCount, subPRepCount, extraMainPRepCount, limit, br); err != nil {
			return err
		}
	} else {
		prepSet = nil
	}

	return es.moveOnToNextTerm(prepSet, totalSupply, revision, electedPRepCount)
}

func (es *ExtensionStateImpl) moveOnToNextTerm(
	preps icstate.PRepSet, totalSupply *big.Int, revision int, electedPRepCount int) error {

	// Create a new term
	nextTerm := icstate.NewNextTerm(es.State, totalSupply, revision)

	// Valid preps means that decentralization is activated
	if preps != nil {
		br := es.State.GetBondRequirement()
		mainPRepCount := preps.GetPRepSize(icstate.GradeMain)
		var pss icstate.PRepSnapshots
		if revision < icmodule.RevisionBTP2 {
			pss = preps.ToPRepSnapshots(electedPRepCount, br)
		} else {
			pss = preps.ToPRepSnapshots(preps.GetElectedPRepSize(), br)
		}

		nextTerm.SetMainPRepCount(mainPRepCount)
		nextTerm.SetPRepSnapshots(pss)
		nextTerm.SetIsDecentralized(true)
		es.setIrepToTerm(revision, preps, nextTerm)

		// Record new validator list for the next term to State
		vss := icstate.NewValidatorsSnapshotWithPRepSnapshot(pss, es.State, mainPRepCount)
		if err := es.State.SetValidatorsSnapshot(vss); err != nil {
			return err
		}
	}

	es.setRrepToTerm(revision, totalSupply, nextTerm)

	term := es.State.GetTermSnapshot()
	if !term.IsDecentralized() && nextTerm.IsDecentralized() {
		// reset sequence when network is decentralized
		nextTerm.ResetSequence()
	}

	es.logger.Debugf(nextTerm.String())
	return es.State.SetTermSnapshot(nextTerm.GetSnapshot())
}

func (es *ExtensionStateImpl) setIrepToTerm(revision int, preps icstate.PRepSet, term *icstate.TermState) {
	var irep *big.Int
	if revision < icmodule.RevisionDecentralize || revision >= icmodule.RevisionEnableIISS3 {
		// disable IRep
		irep = new(big.Int)
	} else if revision >= icmodule.RevisionSetIRepViaNetworkProposal {
		// use network value IRep
		irep = new(big.Int).Set(es.State.GetIRep())
	} else {
		irep = calculateIRep(preps)
	}
	term.SetIrep(irep)
}

func (es *ExtensionStateImpl) setRrepToTerm(revision int, totalSupply *big.Int, term *icstate.TermState) {
	var rrep *big.Int
	if revision < icmodule.RevisionIISS || revision >= icmodule.RevisionEnableIISS3 {
		// disable Rrep
		rrep = new(big.Int)
	} else {
		rrep = calculateRRep(totalSupply, es.State.GetTotalDelegation())
	}
	term.SetRrep(rrep)
}

func (es *ExtensionStateImpl) resetIssueTotalReward() error {
	is, err := es.State.GetIssue()
	if err != nil {
		return err
	}
	issue := is.Clone()
	issue.ResetTotalReward()
	if err = es.State.SetIssue(issue); err != nil {
		return err
	}
	return nil
}

func (es *ExtensionStateImpl) setIssuePrevBlockFee(fee *big.Int) error {
	is, err := es.State.GetIssue()
	if err != nil {
		return err
	}
	issue := is.Clone()
	issue.SetPrevBlockFee(fee)
	if err = es.State.SetIssue(issue); err != nil {
		return err
	}
	return nil
}

func (es *ExtensionStateImpl) applyCalculationResult(calculator Calculator, blockHeight int64) error {
	var resultHash []byte
	result := calculator.Result()
	reward := calculator.TotalReward()

	rc, err := es.State.GetRewardCalcInfo()
	rcInfo := rc.Clone()
	if err != nil {
		return err
	}

	if result != nil {
		g2, err := es.Back2.GetGlobal()
		if err != nil {
			return err
		}

		if icstate.IISSVersion3 == g2.GetIISSVersion() {
			pg := g2.GetV2()
			// 0.1 = IScoreICXRation / 10000
			divider := big.NewInt(10)
			rewardCPS := new(big.Int).Mul(pg.GetIGlobal(), pg.GetICps().NumBigInt())
			rewardCPS.Div(rewardCPS, divider)
			reward.Add(reward, rewardCPS)
			rewardRelay := new(big.Int).Mul(pg.GetIGlobal(), pg.GetIRelay().NumBigInt())
			rewardRelay.Mul(rewardCPS, big.NewInt(10))
			reward.Add(reward, rewardRelay)
		}
		resultHash = result.Bytes()

		// set new reward
		es.Reward = result.NewState()
	}

	es.logger.Tracef("applyCalculationResult %d", blockHeight)
	g1, err := es.Back1.GetGlobal()
	if err != nil {
		return err
	}
	if g1 == nil {
		rcInfo.Update(blockHeight, reward, resultHash)
	} else {
		rcInfo.Update(g1.GetStartHeight(), reward, resultHash)
	}
	if err = es.State.SetRewardCalcInfo(rcInfo); err != nil {
		return err
	}

	// switch icstage back
	es.Back2 = es.Back1
	es.Back1 = icstage.NewState(es.database) // ss.Byte() nil 확인
	return nil
}

func (es *ExtensionStateImpl) GenesisTerm(blockHeight int64, revision int) error {
	if revision >= icmodule.RevisionIISS && es.State.GetTermSnapshot() == nil {
		term := icstate.GenesisTerm(es.State, blockHeight+1, revision)
		if err := es.State.SetTermSnapshot(term.GetSnapshot()); err != nil {
			return err
		}
	}
	return nil
}

// updateValidators set a new validator set to world context
func (es *ExtensionStateImpl) updateValidators(wc icmodule.WorldContext, isTermEnd bool) error {
	var err error
	vss := es.State.GetValidatorsSnapshot()
	if vss == nil {
		return nil
	}

	blockHeight := wc.BlockHeight()
	if isTermEnd || vss.IsUpdated(blockHeight) {
		newValidators := vss.NewValidatorSet()
		err = wc.SetValidators(newValidators)
		es.logger.Debugf("New validators: bh=%d vss=%+v", blockHeight, vss)
	}
	return err
}

func (es *ExtensionStateImpl) GetPRepTermInJSON(blockHeight int64) (map[string]interface{}, error) {
	term := es.State.GetTermSnapshot()
	if term == nil {
		err := errors.Errorf("Term is nil")
		return nil, err
	}
	jso := term.ToJSON(blockHeight, es.State)
	jso["blockHeight"] = blockHeight
	return jso, nil
}

func (es *ExtensionStateImpl) IsDecentralized() bool {
	term := es.State.GetTermSnapshot()
	return term != nil && term.IsDecentralized()
}

func (es *ExtensionStateImpl) AppendExtensionLog(el ExtensionLog) {
	es.Logger().Tracef("Append ExtensionLog %+v", el)
	if es.log == nil {
		es.log = make([]ExtensionLog, 0)
	}
	es.log = append(es.log, el)
}

func (es *ExtensionStateImpl) handleExtensionLog() error {
	for _, el := range es.log {
		es.Logger().Tracef("Handle ExtensionLog %+v", el)
		if err := el.Handle(es); err != nil {
			return err
		}
	}
	es.log = nil
	return nil
}

func (es *ExtensionStateImpl) SetStake(cc icmodule.CallContext, v *big.Int) (err error) {
	from := cc.From()
	ia := es.State.GetAccountState(from)

	usingStake := ia.UsingStake()
	if v.Cmp(usingStake) < 0 {
		return scoreresult.InvalidParameterError.Errorf(
			"Failed to set stake: newStake=%v < usingStake=%v from=%v",
			v, usingStake, from,
		)
	}

	revision := cc.Revision().Value()
	stakeInc := new(big.Int).Sub(v, ia.Stake())
	// ICON1 update unstakes when stakeInc == 0
	if stakeInc.Sign() == 0 && revision >= icmodule.RevisionStopICON1Support {
		return nil
	}

	balance := cc.GetBalance(from)
	maxStake := new(big.Int).Add(balance, ia.GetTotalStake())
	if revision < icmodule.RevisionSystemSCORE {
		maxStake.Sub(maxStake, new(big.Int).Mul(cc.SumOfStepUsed(), cc.StepPrice()))
	}
	if maxStake.Cmp(v) == -1 {
		return scoreresult.OutOfBalanceError.Errorf("Not enough balance")
	}

	tStake := es.State.GetTotalStake()
	tSupply := cc.GetTotalSupply()
	oldTotalStake := ia.GetTotalStake()

	// update IISS account
	expireHeight := cc.BlockHeight() + es.State.GetUnstakeLockPeriod(revision, tSupply)
	var tl []icstate.TimerJobInfo
	switch stakeInc.Sign() {
	case 0, 1:
		// Condition: stakeInc >= 0
		tl, err = ia.DecreaseUnstake(stakeInc, expireHeight, revision)
	case -1:
		slotMax := int(es.State.GetUnstakeSlotMax())
		tl, err = ia.IncreaseUnstake(new(big.Int).Abs(stakeInc), expireHeight, slotMax, revision)
	}
	if err != nil {
		return scoreresult.UnknownFailureError.Wrapf(
			err,
			"Error while updating unstakes: from=%v",
			from,
		)
	}

	for _, t := range tl {
		ts := es.State.GetUnstakingTimerState(t.Height)
		icstate.ScheduleTimerJob(ts, t, from)
	}
	if err = ia.SetStake(v); err != nil {
		return scoreresult.InvalidParameterError.Wrapf(
			err,
			"Failed to set stake: from=%v stake=%v",
			from,
			v,
		)
	}
	if err = es.State.SetTotalStake(new(big.Int).Add(tStake, stakeInc)); err != nil {
		return scoreresult.UnknownFailureError.Wrapf(
			err,
			"Failed to set totalStake: from=%v totalStake=%v stakeInc=%v",
			from,
			tStake,
			stakeInc,
		)
	}

	// Update the balance
	totalStake := ia.GetTotalStake()
	diff := new(big.Int).Sub(totalStake, oldTotalStake)
	sign := diff.Sign()
	if sign < 0 {
		es.Logger().Panicf(
			"Failed to setStake: oldTotalStake=%v > newTotalStake=%v from=%v",
			totalStake, oldTotalStake, from,
		)
	} else if sign > 0 {
		if err = cc.Withdraw(from, diff, module.Stake); err != nil {
			return err
		}
	}
	if icmodule.RevisionMultipleUnstakes <= revision && revision < icmodule.RevisionFixInvalidUnstake {
		migrate.ReproduceUnstakeBugForStake(cc, es.logger)
	}
	return
}

func (es *ExtensionStateImpl) RegisterPRep(cc icmodule.CallContext, info *icstate.PRepInfo) error {
	var err error
	from := cc.From()

	if err = info.Validate(cc.Revision().Value(), true); err != nil {
		return scoreresult.InvalidParameterError.Wrapf(
			err, "Failed to validate regInfo: from=%v", from,
		)
	}

	// Subtract RegPRepFee from SystemAddress
	err = cc.Withdraw(state.SystemAddress, icmodule.BigIntRegPRepFee, module.RegPRep)
	if err != nil {
		return err
	}
	// Burn regPRepFee
	if err = cc.HandleBurn(from, icmodule.BigIntRegPRepFee); err != nil {
		return scoreresult.UnknownFailureError.Wrapf(
			err,
			"Failed to burn regPRepFee: from=%v fee=%v",
			from,
			icmodule.BigIntRegPRepFee,
		)
	}

	var irep *big.Int
	irepHeight := int64(0)
	blockHeight := cc.BlockHeight()
	term := es.State.GetTermSnapshot()

	if es.IsDecentralized() {
		irep = term.Irep()
		irepHeight = blockHeight
	} else {
		irep = icmodule.BigIntInitialIRep
	}

	if err = es.State.RegisterPRep(from, info, irep, irepHeight); err != nil {
		return scoreresult.InvalidParameterError.Wrapf(
			err, "Failed to register PRep: from=%v", from,
		)
	}

	_, err = es.Front.AddEventEnable(
		int(blockHeight-term.StartHeight()),
		from,
		icstage.ESEnable,
	)
	if err != nil {
		return scoreresult.UnknownFailureError.Wrapf(
			err, "Failed to add EventEnable: from=%v", from,
		)
	}

	cc.OnEvent(state.SystemAddress,
		[][]byte{[]byte("PRepRegistered(Address)")},
		[][]byte{from.Bytes()},
	)
	return nil
}

func (es *ExtensionStateImpl) SetPRep(cc icmodule.CallContext, info *icstate.PRepInfo, fromBTP bool) error {
	var err error
	var nodeUpdate bool
	from := cc.From()
	blockHeight := cc.BlockHeight()
	revision := cc.Revision().Value()

	if !fromBTP && revision >= icmodule.RevisionBTP2 && info.Node != nil {
		prep := es.GetPRep(from)
		if !info.Node.Equal(prep.NodeAddress()) {
			return scoreresult.InvalidParameterError.Errorf(
				"Can't modify node address by setPRep method of chain SCORE")
		}
	}

	if err = info.Validate(revision, false); err != nil {
		return scoreresult.InvalidParameterError.Wrapf(
			err, "Failed to validate regInfo: from=%v", from,
		)
	}
	if err = validateEndpoint(cc, info.P2PEndpoint); err != nil {
		return scoreresult.InvalidParameterError.Wrapf(
			err, "Failed to validate regInfo: from=%v", from,
		)
	}

	nodeUpdate, err = es.State.SetPRep(blockHeight, from, info)
	if err != nil {
		return scoreresult.InvalidParameterError.Wrapf(err, "Failed to set PRep: from=%v", from)
	}
	cc.OnEvent(state.SystemAddress,
		[][]byte{[]byte("PRepSet(Address)")},
		[][]byte{from.Bytes()},
	)

	if icmodule.Revision8 <= revision && revision < icmodule.RevisionStopICON1Support && nodeUpdate {
		// ICON1 update term when main P-Rep modify p2p endpoint or node address
		// Thus reward calculator segment VotedReward period
		ps := es.State.GetPRepStatusByOwner(from, false)
		if ps.Grade() == icstate.GradeMain {
			term := es.State.GetTermSnapshot()
			if _, err = es.Front.AddEventVotedReward(int(blockHeight - term.StartHeight())); err != nil {
				return err
			}
		}
	}
	return nil
}

func validateEndpoint(cc icmodule.CallContext, p2pEndpoint *string) error {
	revision := cc.Revision().Value()
	if p2pEndpoint == nil || revision < icmodule.RevisionPreventDuplicatedEndpoint {
		return nil
	}

	txID := cc.TransactionID()
	switch string(txID) {
	case "\x52\x9c\x33\xba\x49\x5f\x85\x88\x83\xd1\x31\x39\x5a\x97\x24\x8b\x37\x36\x99\xa4\x4f\x1a\xbe\x49\x60\xd7\x50\x1b\x0a\x53\x07\x4e":
		return errors.Errorf("Duplicated endpoint")
	}
	return nil
}

func (es *ExtensionStateImpl) GetIScore(from module.Address, revision int, txID []byte) (*big.Int, error) {
	iScore := new(big.Int)
	if es.Reward == nil {
		return iScore, nil
	}
	is, err := es.Reward.GetIScore(from)
	if err != nil {
		return nil, scoreresult.UnknownFailureError.Wrapf(
			err,
			"Failed to get IScore data: from=%v",
			from,
		)
	}
	if is == nil {
		return iScore, nil
	}

	iScore.Set(is.Value())
	stages := []*icstage.State{es.Front, es.Back1, es.Back2}
	for i, stage := range stages {
		if stage == nil {
			continue
		}
		claim, err := stage.GetIScoreClaim(from)
		if err != nil {
			return nil, scoreresult.UnknownFailureError.Wrapf(
				err,
				"Failed to get claim data from back: from=%v",
				from,
			)
		}
		// replay ICON1's queryIScore behavior
		if revision < icmodule.RevisionFixClaimIScore && i == 0 && len(txID) != 0 {
			if claimed, ok := es.claimed[icutils.ToKey(from)]; ok {
				if bytes.Compare(claimed.ID(), txID) == 0 {
					// Subtract claimed amount only when claimIScore and queryIScore are in the same TX
					// Reverted claimIScore works the same
					iScore.Sub(iScore, claimed.Amount())
				}
			} else {
				if claim != nil {
					iScore.Sub(iScore, claim.Value())
				}
			}
		} else {
			if claim != nil {
				iScore.Sub(iScore, claim.Value())
			}
		}
	}
	return iScore, nil
}

func (es *ExtensionStateImpl) ClaimIScore(cc icmodule.CallContext) error {
	from := cc.From()

	iScore, err := es.getIScore(from)
	if err != nil {
		return err
	}
	if iScore.Sign() == 0 {
		// there is no IScore to claim
		ClaimEventLog(cc, from, new(big.Int), new(big.Int))
		return nil
	}

	icx, remains := new(big.Int).DivMod(iScore, icmodule.BigIntIScoreICXRatio, new(big.Int))
	claim := new(big.Int).Sub(iScore, remains)

	if err = cc.Transfer(cc.Treasury(), from, icx, module.Claim); err != nil {
		return scoreresult.InvalidInstanceError.Errorf(
			"Failed to transfer: from=%v to=%v amount=%v",
			cc.Treasury(), from, icx,
		)
	}

	// write claim data to front
	// IISS 2.x : do not burn iScore < 1000
	// IISS 3.x : burn iScore < 1000. To burn remains, set full iScore
	var ic *icstage.IScoreClaim
	revision := cc.Revision().Value()
	if revision < icmodule.RevisionEnableIISS3 {
		ic, err = es.Front.AddIScoreClaim(from, claim)
	} else {
		ic, err = es.Front.AddIScoreClaim(from, iScore)
	}
	if err != nil {
		return scoreresult.UnknownFailureError.Wrapf(
			err,
			"Failed to add IScore claim event: from=%v",
			from,
		)
	}
	if revision < icmodule.RevisionFixClaimIScore {
		cl := NewClaimIScoreLog(from, claim, ic)
		es.AppendExtensionLog(cl)
		if es.claimed == nil {
			es.claimed = make(map[string]*Claimed)
		}
		es.claimed[icutils.ToKey(from)] = newClaimed(cc.TransactionID(), claim)
	}
	ClaimEventLog(cc, from, claim, icx)
	return nil
}

func (es *ExtensionStateImpl) getIScore(from module.Address) (*big.Int, error) {
	iScore := new(big.Int)
	if es.Reward == nil {
		return iScore, nil
	}
	is, err := es.Reward.GetIScore(from)
	if err != nil {
		return nil, scoreresult.UnknownFailureError.Wrapf(
			err,
			"Failed to get IScore data: from=%v",
			from,
		)
	}
	if is == nil {
		return iScore, nil
	}

	iScore.Set(is.Value())
	stages := []*icstage.State{es.Front, es.Back1, es.Back2}
	for _, stage := range stages {
		if stage == nil {
			continue
		}
		claim, err := stage.GetIScoreClaim(from)
		if err != nil {
			return nil, scoreresult.UnknownFailureError.Wrapf(
				err,
				"Failed to get claim data from back: from=%v",
				from,
			)
		}
		if claim != nil {
			iScore.Sub(iScore, claim.Value())
		}
	}
	return iScore, nil
}

func ClaimEventLog(cc icmodule.CallContext, address module.Address, claim *big.Int, icx *big.Int) {
	revision := cc.Revision().Value()
	if revision < icmodule.Revision9 {
		cc.OnEvent(state.SystemAddress,
			[][]byte{
				[]byte("IScoreClaimed(int,int)"),
			},
			[][]byte{
				intconv.BigIntToBytes(claim),
				intconv.BigIntToBytes(icx),
			},
		)
	} else {
		cc.OnEvent(state.SystemAddress,
			[][]byte{
				[]byte("IScoreClaimedV2(Address,int,int)"),
				address.Bytes(),
			},
			[][]byte{
				intconv.BigIntToBytes(claim),
				intconv.BigIntToBytes(icx),
			},
		)
	}
}

func calculateIRep(prepSet icstate.PRepSet) *big.Int {
	irep := new(big.Int)
	mainPRepCount := prepSet.GetPRepSize(icstate.GradeMain)
	totalDelegated := new(big.Int)
	totalWeightedIrep := new(big.Int)
	value := new(big.Int)

	for i := 0; i < mainPRepCount; i++ {
		prep := prepSet.GetByIndex(i).PRep()
		totalWeightedIrep.Add(totalWeightedIrep, value.Mul(prep.IRep(), prep.Delegated()))
		totalDelegated.Add(totalDelegated, prep.Delegated())
	}

	if totalDelegated.Sign() == 0 {
		return irep
	}

	irep.Div(totalWeightedIrep, totalDelegated)
	if irep.Cmp(icmodule.BigIntMinIRep) == -1 {
		irep.Set(icmodule.BigIntMinIRep)
	}
	return irep
}

const (
	rrepMin        = 200   // 2%
	rrepMax        = 1_200 // 12%
	rrepPoint      = 7_000 // 70%
	rrepMultiplier = 10_000
)

func calculateRRep(totalSupply, totalDelegated *big.Int) *big.Int {
	ts := new(big.Float).SetInt(totalSupply)
	td := new(big.Float).SetInt(totalDelegated)
	delegatePercentage := new(big.Float).Quo(td, ts)
	delegatePercentage.Mul(delegatePercentage, new(big.Float).SetInt64(rrepMultiplier))
	dp, _ := delegatePercentage.Float64()
	if dp >= rrepPoint {
		return new(big.Int).SetInt64(rrepMin)
	}

	firstOperand := (rrepMax - rrepMin) / math.Pow(rrepPoint, 2)
	secondOperand := math.Pow(dp-rrepPoint, 2)
	return new(big.Int).SetInt64(int64(firstOperand*secondOperand + rrepMin))
}

func (es *ExtensionStateImpl) handlePRepIllegalDelegated(blockHeight int64, txSuccess bool) error {
	delta := make(map[string]*big.Int)
	nTotal := new(big.Int).Set(es.State.GetTotalDelegation())
	for key, ps := range es.illegalDelegated {
		owner := common.MustNewAddress([]byte(key))
		es.logger.Tracef("handlePRepIllegalDelegated %v %s: %+v", txSuccess, owner, ps)
		eDelegated := ps.EffectiveDelegated()
		delegated := ps.Delegated()
		nDiff := new(big.Int).Sub(eDelegated, delegated)
		oDiff := es.State.GetPRepIllegalDelegated(owner)
		if txSuccess {
			if err := es.State.SetPRepIllegalDelegated(owner, nDiff); err != nil {
				return err
			}
			delta[key] = new(big.Int).Sub(nDiff, oDiff)
			if ps.IsActive() {
				nTotal.Add(nTotal, delta[key])
			}
			if oDiff.Sign() != 0 && nDiff.Sign() == 0 {
				ps.SetEffectiveDelegated(nil)
				es.logger.Warnf("PRepIllegalDelegated was cleared at %d. %s: %d", blockHeight, owner, oDiff)
			}
			if oDiff.Sign() == 0 && nDiff.Sign() != 0 {
				es.logger.Warnf("PRepIllegalDelegated was occurred at %d. %s: %d", blockHeight, owner, nDiff)
			}
		} else {
			// revert effectiveDelegated
			ps.SetEffectiveDelegated(new(big.Int).Add(delegated, oDiff))
		}
	}
	if len(delta) > 0 {
		if err := es.addEventDelegated(blockHeight, delta); err != nil {
			return err
		}
	}
	if err := es.State.SetTotalDelegation(nTotal); err != nil {
		return err
	}
	es.illegalDelegated = nil
	return nil
}

func (es *ExtensionStateImpl) ClearPRepIllegalDelegated() error {
	preps := es.State.GetPReps(false)
	for _, prep := range preps {
		if prep.EffectiveDelegated() != nil {
			if es.illegalDelegated == nil {
				es.illegalDelegated = make(map[string]*icstate.PRepStatusState)
			}
			ps := prep.PRepStatusState
			ps.SetEffectiveDelegated(ps.Delegated())
			key := icutils.ToKey(prep.Owner())
			es.illegalDelegated[key] = ps
		}
	}
	// will be cleared at OnTransactionEnd()
	return nil
}

func (es *ExtensionStateImpl) OnTransactionEnd(blockHeight int64, success bool) error {
	if err := es.handlePRepIllegalDelegated(blockHeight, success); err != nil {
		return err
	}
	return es.handleExtensionLog()
}

type Claimed struct {
	id     []byte
	amount *big.Int
}

func (c *Claimed) ID() []byte {
	return c.id
}

func (c *Claimed) Amount() *big.Int {
	return c.amount
}

func newClaimed(id []byte, amount *big.Int) *Claimed {
	return &Claimed{
		id:     id,
		amount: amount,
	}
}

func (es *ExtensionStateImpl) transferRewardFund(cc icmodule.CallContext) error {
	term := es.State.GetTermSnapshot()
	if term == nil || !term.IsDecentralized() || term.GetIISSVersion() < icstate.IISSVersion3 ||
		term.GetEndHeight() != cc.BlockHeight() {
		return nil
	}

	rf := term.RewardFund()
	if rf.Iglobal.Sign() != 1 {
		return nil
	}
	fs := []struct {
		key  string
		rate icmodule.Rate
	}{
		{icstate.CPSKey, rf.Icps},
		{icstate.RelayKey, rf.Irelay},
	}
	ns := es.State.GetNetworkScores(cc)
<<<<<<< HEAD
	div := big.NewInt(100 * icmodule.MonthBlock)
=======
	div := big.NewInt(icmodule.DenomInRate * MonthBlock)
>>>>>>> 45974e08
	base := new(big.Int).Mul(rf.Iglobal, new(big.Int).SetInt64(term.Period()))
	from := cc.Treasury()
	for _, k := range fs {
		if k.rate == 0 {
			es.logger.Warnf("There is no reward fund for %s", k.key)
			continue
		}
		if !k.rate.IsValid() {
			es.logger.Panicf("InvalidInflationRate(key=%s,rate=%d)", k.key, k.rate)
		}
		to, ok := ns[k.key]
		amount := new(big.Int).Mul(base, k.rate.NumBigInt())
		amount.Div(amount, div)
		if ok {
			if err := cc.Transfer(from, to, amount, module.Reward); err != nil {
				return err
			}
			cc.OnEvent(state.SystemAddress,
				[][]byte{[]byte("RewardFundTransferred(str,Address,Address,int)")},
				[][]byte{
					[]byte(k.key),
					from.Bytes(),
					to.Bytes(),
					intconv.BigIntToBytes(amount),
				},
			)
		} else {
			if cc.Revision().Value() >= icmodule.RevisionFixTransferRewardFund {
				if err := cc.Withdraw(from, amount, module.Burn); err != nil {
					return scoreresult.InvalidParameterError.Errorf(
						"Not enough balance: from=%v value=%v", from, amount,
					)
				}
			}
			if err := cc.HandleBurn(from, amount); err != nil {
				return err
			}
			cc.OnEvent(state.SystemAddress,
				[][]byte{[]byte("RewardFundBurned(str,Address,int)")},
				[][]byte{
					[]byte(k.key),
					from.Bytes(),
					intconv.BigIntToBytes(amount),
				},
			)
			es.logger.Warnf("Burn %s for %s", amount, k.key)
		}
	}
	return nil
}

func (es *ExtensionStateImpl) OnOpenBTPNetwork(cc icmodule.CallContext, bc state.BTPContext, ntName string) error {
	dsaName := ntm.ForUID(ntName).DSA()
	ntids, err := bc.GetNetworkTypeIDs()
	if err != nil {
		return err
	}

	dsaActivated := true
	for _, ntid := range ntids {
		if nt, err := bc.GetNetworkType(ntid); err != nil {
			return err
		} else {
			if nt.UID() == ntName {
				continue
			}
			if ntm.ForUID(nt.UID()).DSA() == dsaName {
				dsaActivated = false
				break
			}
		}
	}

	if dsaActivated {
		term := es.State.GetTermSnapshot()
		return es.Front.AddBTPDSA(
			int(cc.BlockHeight()-term.StartHeight()),
			int(cc.TransactionInfo().Index),
			bc.GetDSAIndex(dsaName),
		)
	}
	return nil
}

func (es *ExtensionStateImpl) OnSetPublicKey(cc icmodule.CallContext, from module.Address, dsaIndex int) error {
	term := es.State.GetTermSnapshot()
	return es.Front.AddBTPPublicKey(
		int(cc.BlockHeight()-term.StartHeight()),
		int(cc.TransactionInfo().Index),
		from,
		dsaIndex,
	)
}<|MERGE_RESOLUTION|>--- conflicted
+++ resolved
@@ -924,13 +924,8 @@
 	if prevGlobal != nil && icstate.IISSVersion3 == prevGlobal.GetIISSVersion() {
 		pg := prevGlobal.GetV2()
 		multiplier := big.NewInt(int64(prevGlobal.GetTermPeriod() * icmodule.IScoreICXRatio))
-<<<<<<< HEAD
-		divider := big.NewInt(icmodule.MonthBlock * 100)
-		rewardCPS := new(big.Int).Mul(pg.GetIGlobal(), pg.GetICps())
-=======
-		divider := big.NewInt(MonthBlock * icmodule.DenomInRate)
+		divider := big.NewInt(icmodule.MonthBlock * icmodule.DenomInRate)
 		rewardCPS := new(big.Int).Mul(pg.GetIGlobal(), pg.GetICps().NumBigInt())
->>>>>>> 45974e08
 		rewardCPS.Mul(rewardCPS, multiplier)
 		rewardCPS.Div(rewardCPS, divider)
 		reward.Add(reward, rewardCPS)
@@ -1737,11 +1732,7 @@
 		{icstate.RelayKey, rf.Irelay},
 	}
 	ns := es.State.GetNetworkScores(cc)
-<<<<<<< HEAD
-	div := big.NewInt(100 * icmodule.MonthBlock)
-=======
-	div := big.NewInt(icmodule.DenomInRate * MonthBlock)
->>>>>>> 45974e08
+	div := big.NewInt(icmodule.DenomInRate * icmodule.MonthBlock)
 	base := new(big.Int).Mul(rf.Iglobal, new(big.Int).SetInt64(term.Period()))
 	from := cc.Treasury()
 	for _, k := range fs {
