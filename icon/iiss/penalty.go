/*
 * Copyright 2021 ICON Foundation
 * Licensed under the Apache License, Version 2.0 (the "License");
 * you may not use this file except in compliance with the License.
 * You may obtain a copy of the License at
 *     http://www.apache.org/licenses/LICENSE-2.0
 * Unless required by applicable law or agreed to in writing, software
 * distributed under the License is distributed on an "AS IS" BASIS,
 * WITHOUT WARRANTIES OR CONDITIONS OF ANY KIND, either express or implied.
 * See the License for the specific language governing permissions and
 * limitations under the License.
 */

package iiss

import (
	"github.com/icon-project/goloop/common/errors"
	"github.com/icon-project/goloop/common/intconv"
	"github.com/icon-project/goloop/icon/iiss/icstate"
	"github.com/icon-project/goloop/module"
	"github.com/icon-project/goloop/service/contract"
	"github.com/icon-project/goloop/service/state"
	"math/big"
)

const (
	ValidationPenaltyCondition  int = 660
	ValidationPenaltySlashRatio     = 10

	ConsistentValidationPenaltyCondition  int = 5
	ConsistentValidationPenaltyMask           = 0x3fffffff
	ConsistentValidationPenaltySlashRatio     = 100
)

func validationPenalty(cc contract.CallContext, ps *icstate.PRepStatus) error {
	if ps.LastState() != icstate.Fail {
		return nil
	}
	owner := ps.Owner()
	blockHeight := cc.BlockHeight()

	// check and apply penalties
	if checkValidationPenalty(ps, blockHeight) {
		// Validation Penalty
		ps.SetVPenaltyMask(ps.VPenaltyMask() | 1)
		if err := Slash(cc, owner, ValidationPenaltySlashRatio); err != nil {
			return err
		}
		ps.SetLastHeight(blockHeight)
		// TODO IC2-35 notify to PRepManager

		// Consistent Penalty
		if checkConsistentValidationPenalty(ps) {
			if err := Slash(cc, owner, ConsistentValidationPenaltySlashRatio); err != nil {
				return err
			}
		}
	}
	return nil
}

func checkValidationPenalty(ps *icstate.PRepStatus, blockHeight int64) bool {
	return (ps.VPenaltyMask()&1 == 0) && ps.GetVFailCont(blockHeight) >= ValidationPenaltyCondition
}

func checkConsistentValidationPenalty(ps *icstate.PRepStatus) bool {
	return ps.GetVPenaltyCount() >= ConsistentValidationPenaltyCondition
}

func Slash(cc contract.CallContext, address module.Address, ratio int) error {
	if ratio < 0 || 100 < ratio {
		return errors.Errorf("Too big slash ratio %d", ratio)
	}
	es := cc.GetExtensionState().(*ExtensionStateImpl)
	pm := es.pm
	bonders := pm.GetPRepByOwner(address).BonderList()
	// slash all bonder
	for _, bonder := range bonders {
		account, err := es.GetAccount(bonder)
		if err != nil {
			return err
		}

		totalSlash := new(big.Int)

		// from bonds
		slashAmount := account.SlashBond(address, ratio)
		totalSlash.Add(totalSlash, slashAmount)

		// from unbondings
		slashAmount, expire := account.SlashUnbond(address, ratio)
		totalSlash.Add(totalSlash, slashAmount)
		if expire != -1 {
<<<<<<< HEAD
			timer, err := es.GetUnbondingTimerState(expire, false)
			if err != nil {
				return err
			}
=======
			timer := es.GetUnbondingTimerState(expire, false)
>>>>>>> 855023e7
			if timer != nil {
				if err := timer.Delete(address); err != nil {
					return err
				}
<<<<<<< HEAD
=======
			} else {
				return errors.Errorf("timer doesn't exist for height %d", expire)
>>>>>>> 855023e7
			}
		}

		// from stake
		if err = account.SlashStake(totalSlash); err != nil {
			return err
		}
		totalStake := es.State.GetTotalStake()
		totalStake.Sub(totalStake, totalSlash)
		if err := es.State.SetTotalStake(totalStake); err != nil {
			return err
		}

		// event log
		cc.OnEvent(
			state.SystemAddress,
			[][]byte{[]byte("Slash(Address,Address,int)"), address.Bytes()},
			[][]byte{bonder.Bytes(), intconv.BigIntToBytes(totalSlash)},
		)
	}

	return nil
}

func DisqualifyPRep(cc contract.CallContext, address module.Address) error {
	// TODO implement me
	// event log
	return nil
}<|MERGE_RESOLUTION|>--- conflicted
+++ resolved
@@ -91,23 +91,13 @@
 		slashAmount, expire := account.SlashUnbond(address, ratio)
 		totalSlash.Add(totalSlash, slashAmount)
 		if expire != -1 {
-<<<<<<< HEAD
-			timer, err := es.GetUnbondingTimerState(expire, false)
-			if err != nil {
-				return err
-			}
-=======
 			timer := es.GetUnbondingTimerState(expire, false)
->>>>>>> 855023e7
 			if timer != nil {
 				if err := timer.Delete(address); err != nil {
 					return err
 				}
-<<<<<<< HEAD
-=======
 			} else {
 				return errors.Errorf("timer doesn't exist for height %d", expire)
->>>>>>> 855023e7
 			}
 		}
 
