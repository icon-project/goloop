--- conflicted
+++ resolved
@@ -153,11 +153,7 @@
 }
 
 func (a *Account) IsEmpty() bool {
-<<<<<<< HEAD
-	return a.stake.Cmp(big.NewInt(0)) == 0 && len(a.unstakes) == 0
-=======
 	return (a.stake == nil || a.stake.Sign() == 0) && len(a.unstakes) == 0
->>>>>>> 54fde07a
 }
 
 // SetStake set stake Value
@@ -379,15 +375,9 @@
 	ul := len(a.unstakes)
 
 	if tl == ul {
-<<<<<<< HEAD
-		err = errors.Errorf("does not have unstaking timer at %d", height)
-	} else if tl != ul-1 {
-		err = errors.Errorf("has too many unstaking timer at %d", height)
-=======
 		err = errors.Errorf("Unstaking timer not found at %d", height)
 	} else if tl != ul-1 {
 		err = errors.Errorf("Too many unstaking timer at %d", height)
->>>>>>> 54fde07a
 	}
 	a.unstakes = tmp
 
