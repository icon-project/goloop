package icstate

import (
	"testing"

	"github.com/icon-project/goloop/common"
	"github.com/icon-project/goloop/common/containerdb"
	"github.com/icon-project/goloop/common/db"
	"github.com/icon-project/goloop/common/trie/trie_manager"
	"github.com/icon-project/goloop/icon/iiss/icobject"
	"github.com/stretchr/testify/assert"
)

var testTimerDictPrefix = containerdb.ToKey(containerdb.RawBuilder, "timer_test")

func TestTimerCache(t *testing.T) {
	database := icobject.AttachObjectFactory(db.NewMapDB(), NewObjectImpl)
	tree := trie_manager.NewMutableForObject(database, nil, icobject.ObjectType)
	oss := icobject.NewObjectStoreState(tree)

<<<<<<< HEAD
	tc := newTimerCache(oss,testTimerDictPrefix)
	timer := newTimer()
=======

	tc := newTimerCache(oss,testTimerDictPrefix)

	timer := tc.Get(100, false)
	assert.Nil(t, timer)
	timer = tc.Get(100, true)
>>>>>>> 0b278cf8
	addr := common.NewAddressFromString("hx1")
	// add address to timer 100
	timer.Add(addr)
	// add timer 100 to tc
<<<<<<< HEAD
	bh := int64(100)
	tc.Add(bh, timer)
=======
>>>>>>> 0b278cf8

	// should get 100
	res := tc.Get(100, true)
	assert.NotNil(t, res)

	// should not get 100 from DB, because it didn't flush
	o := tc.dict.Get(100)
	assert.Nil(t, o)

	// flushed(100)
	tc.Flush()

	// should not be nil
	o = tc.dict.Get(100)
	assert.NotNil(t, o)


<<<<<<< HEAD
	timer = newTimer()
	addr = common.NewAddressFromString("hx2")
	timer.Add(addr)
	// new timer 110 added
	bh = int64(110)
	tc.Add(bh, timer)
=======
	timer = tc.Get(110, true)
	addr = common.NewAddressFromString("hx2")
	timer.Add(addr)
	// new timer 110 added
>>>>>>> 0b278cf8

	// 110 should not be empty
	timer = tc.Get(110, true)
	assert.False(t, timer.IsEmpty())

	// the item 110 in map will be removed after reset(), because there is no in DB
	tc.Reset()
	timer = tc.Get(110, true)
	assert.NotNil(t, timer)
	assert.True(t, timer.IsEmpty())

<<<<<<< HEAD
	timer = newTimer()
=======
	timer = tc.Get(110, true)
>>>>>>> 0b278cf8
	addr = common.NewAddressFromString("hx2")

	// item 110 added and flushed, DB will have both 100, 110
	timer.Add(addr)
<<<<<<< HEAD
	tc.Add(bh, timer)
=======
>>>>>>> 0b278cf8
	tc.Flush()

	// remove item 100 in the map, not DB
	timer = tc.Get(100, true)
	timer.Clear()
	tc.Reset()
	timer = tc.Get(100, true)
	// should not be empty
	assert.False(t, timer.IsEmpty())

	// after Clear(), it cannot recover any data from DB by Reset()
	tc.Clear()
	tc.Reset()
	assert.Equal(t, 0, len(tc.timers))

	// but, it can recover specific item, using Get()
<<<<<<< HEAD
	timer = tc.Get(bh)
=======
	timer= tc.Get(110, true)
>>>>>>> 0b278cf8
	assert.NotNil(t, timer)
}<|MERGE_RESOLUTION|>--- conflicted
+++ resolved
@@ -18,26 +18,16 @@
 	tree := trie_manager.NewMutableForObject(database, nil, icobject.ObjectType)
 	oss := icobject.NewObjectStoreState(tree)
 
-<<<<<<< HEAD
-	tc := newTimerCache(oss,testTimerDictPrefix)
-	timer := newTimer()
-=======
 
 	tc := newTimerCache(oss,testTimerDictPrefix)
 
 	timer := tc.Get(100, false)
 	assert.Nil(t, timer)
 	timer = tc.Get(100, true)
->>>>>>> 0b278cf8
 	addr := common.NewAddressFromString("hx1")
 	// add address to timer 100
 	timer.Add(addr)
 	// add timer 100 to tc
-<<<<<<< HEAD
-	bh := int64(100)
-	tc.Add(bh, timer)
-=======
->>>>>>> 0b278cf8
 
 	// should get 100
 	res := tc.Get(100, true)
@@ -55,19 +45,10 @@
 	assert.NotNil(t, o)
 
 
-<<<<<<< HEAD
-	timer = newTimer()
-	addr = common.NewAddressFromString("hx2")
-	timer.Add(addr)
-	// new timer 110 added
-	bh = int64(110)
-	tc.Add(bh, timer)
-=======
 	timer = tc.Get(110, true)
 	addr = common.NewAddressFromString("hx2")
 	timer.Add(addr)
 	// new timer 110 added
->>>>>>> 0b278cf8
 
 	// 110 should not be empty
 	timer = tc.Get(110, true)
@@ -79,19 +60,11 @@
 	assert.NotNil(t, timer)
 	assert.True(t, timer.IsEmpty())
 
-<<<<<<< HEAD
-	timer = newTimer()
-=======
 	timer = tc.Get(110, true)
->>>>>>> 0b278cf8
 	addr = common.NewAddressFromString("hx2")
 
 	// item 110 added and flushed, DB will have both 100, 110
 	timer.Add(addr)
-<<<<<<< HEAD
-	tc.Add(bh, timer)
-=======
->>>>>>> 0b278cf8
 	tc.Flush()
 
 	// remove item 100 in the map, not DB
@@ -108,10 +81,6 @@
 	assert.Equal(t, 0, len(tc.timers))
 
 	// but, it can recover specific item, using Get()
-<<<<<<< HEAD
-	timer = tc.Get(bh)
-=======
 	timer= tc.Get(110, true)
->>>>>>> 0b278cf8
 	assert.NotNil(t, timer)
 }