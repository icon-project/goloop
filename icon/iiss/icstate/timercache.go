--- conflicted
+++ resolved
@@ -27,25 +27,7 @@
 	timers map[int64]*Timer
 }
 
-<<<<<<< HEAD
-func (c *TimerCache) Add(h int64, t *Timer) {
-	c.timers[h] = t
-}
-
-func (c *TimerCache) Remove(height int64) error {
-	timer := c.Get(height)
-	if timer == nil {
-		return errors.Errorf("Timer not found on BH %d", height)
-	}
-
-	timer.Clear()
-	return nil
-}
-
-func (c *TimerCache) Get(height int64) *Timer {
-=======
 func (c *TimerCache) Get(height int64, createIfNotExist bool) *Timer {
->>>>>>> 0b278cf8
 	timer := c.timers[height]
 	if timer != nil {
 		return timer
@@ -54,7 +36,7 @@
 	o := c.dict.Get(height)
 	if o == nil {
 		if createIfNotExist {
-			timer = newTimer(height)
+			timer = newTimer()
 			c.timers[height] = timer
 		} else {
 			// return nil
