/*
 * Copyright 2020 ICON Foundation
 *
 * Licensed under the Apache License, Version 2.0 (the "License");
 * you may not use this file except in compliance with the License.
 * You may obtain a copy of the License at
 *
 *     http://www.apache.org/licenses/LICENSE-2.0
 *
 * Unless required by applicable law or agreed to in writing, software
 * distributed under the License is distributed on an "AS IS" BASIS,
 * WITHOUT WARRANTIES OR CONDITIONS OF ANY KIND, either express or implied.
 * See the License for the specific language governing permissions and
 * limitations under the License.
 */

package icstate

import (
	"math/big"
	"testing"

	"github.com/stretchr/testify/assert"

	"github.com/icon-project/goloop/common"
	"github.com/icon-project/goloop/common/db"
	"github.com/icon-project/goloop/icon/iiss/icobject"
)

var assTest = &Account{
	address: common.MustNewAddressFromString("hx0"),
	stake:   big.NewInt(100),
	unstakes: []*Unstake{
		{
			Amount:       big.NewInt(5),
			ExpireHeight: 10,
		},
		{
			Amount:       big.NewInt(10),
			ExpireHeight: 20,
		},
	},
	delegating: big.NewInt(20),
	delegations: []*Delegation{
		{
			Address: common.MustNewAddressFromString("hx1"),
			Value:   common.NewHexInt(10),
		},
		{
			Address: common.MustNewAddressFromString("hx2"),
			Value:   common.NewHexInt(10),
		},
	},
	bonding: big.NewInt(20),
	bonds: []*Bond{
		{
			Address: common.MustNewAddressFromString("hx3"),
			Value:   common.NewHexInt(10),
		},
		{
			Address: common.MustNewAddressFromString("hx4"),
			Value:   common.NewHexInt(10),
		},
	},
	unbonds: []*Unbond{
		{
			Address: common.MustNewAddressFromString("hx5"),
			Value:   big.NewInt(10),
			Expire:  20,
		},
		{
			Address: common.MustNewAddressFromString("hx6"),
			Value:   big.NewInt(10),
			Expire:  30,
		},
	},
}

func TestAccount_Bytes(t *testing.T) {
	address, err := common.NewAddress(make([]byte, common.AddressBytes, common.AddressBytes))
	if err != nil {
		t.Errorf("Failed to create an address")
	}
	assTest.SetAddress(address)
	database := icobject.AttachObjectFactory(db.NewMapDB(), NewObjectImpl)

	o1 := icobject.New(TypeAccount, assTest.GetSnapshot())
	serialized := o1.Bytes()

	t.Logf("Serialized:%v", serialized)

	o2 := new(icobject.Object)
	if err := o2.Reset(database, serialized); err != nil {
		t.Errorf("Failed to get object from bytes")
		return
	}

	assert.Equal(t, serialized, o2.Bytes())

	ass2 := ToAccount(o2, address)
	assert.Equal(t, true, assTest.Equal(ass2))
}

func TestAccount_SetStake(t *testing.T) {
	address := common.MustNewAddressFromString("hx1")
	account := newAccount(address)

	assert.Equal(t, 0, account.Stake().Cmp(new(big.Int)))

	e := account.SetStake(big.NewInt(-1))
	assert.Error(t, e)
	assert.Equal(t, 0, account.Stake().Cmp(new(big.Int)))

	s := big.NewInt(10)
	e = account.SetStake(s)
	assert.NoError(t, e)
	assert.Equal(t, 0, s.Cmp(account.Stake()))
}

func TestAccount_UpdateUnstake(t *testing.T) {
<<<<<<< HEAD
	unstakeSlotMax := 3
	address := common.NewAddressFromString("hx1")
=======
	maxUnstakeCount = 3
	address := common.MustNewAddressFromString("hx1")
>>>>>>> efd65d91
	account := newAccount(address)

	ul := make(Unstakes, 0)
	assert.True(t, account.unstakes.Equal(ul))

	// unstake += 0
	bh0 := int64(0)
	v0 := big.NewInt(0)
	tl, e := account.UpdateUnstake(v0, bh0, unstakeSlotMax)
	expectedTL := make([]TimerJobInfo, 0)
	assert.NoError(t, e)
	assert.True(t, equalTimerJobSlice(expectedTL, tl))
	assert.Equal(t, 0, account.GetUnstakeAmount().Cmp(v0))

	// unstake += 10
	bh1 := int64(10)
	v1 := big.NewInt(10)
	tl, e = account.UpdateUnstake(new(big.Int).Neg(v1), bh1, unstakeSlotMax)
	expectedTL = []TimerJobInfo{{JobTypeAdd, bh1}}
	assert.True(t, equalTimerJobSlice(expectedTL, tl))
	assert.NoError(t, e)
	assert.Equal(t, 0, account.GetUnstakeAmount().Cmp(v1))

	// unstake += 20
	bh2 := int64(20)
	v2 := big.NewInt(20)
	tl, e = account.UpdateUnstake(new(big.Int).Neg(v2), bh2, unstakeSlotMax)
	expectedTL = []TimerJobInfo{{JobTypeAdd, bh2}}
	assert.True(t, equalTimerJobSlice(expectedTL, tl))
	assert.NoError(t, e)
	expectedUA := new(big.Int).Add(v1, v2)
	assert.Equal(t, 0, account.GetUnstakeAmount().Cmp(expectedUA))

	// unstake += 30
	bh3 := int64(15) // unstakes : [(10, 10), (30, 15), (20, 20)]
	v3 := big.NewInt(20)
	tl, e = account.UpdateUnstake(new(big.Int).Neg(v3), bh3, unstakeSlotMax)
	expectedTL = []TimerJobInfo{{JobTypeAdd, bh3}}
	assert.True(t, equalTimerJobSlice(expectedTL, tl))
	assert.NoError(t, e)
	expectedUA = new(big.Int).Add(expectedUA, v3)
	assert.Equal(t, 0, account.GetUnstakeAmount().Cmp(expectedUA))

	// unstake -= 20
	// unstakes : [(10, 10), (30, 15)]
	tl, e = account.UpdateUnstake(v2, 0, unstakeSlotMax) //expireHeight does not effect when decrease unstake
	expectedTL = []TimerJobInfo{{JobTypeRemove, bh2}}
	assert.True(t, equalTimerJobSlice(expectedTL, tl))
	assert.NoError(t, e)
	expectedUA = new(big.Int).Sub(expectedUA, v2)
	assert.Equal(t, 0, account.GetUnstakeAmount().Cmp(expectedUA))
	assert.Equal(t, 2, len(account.unstakes))

	// unstake -= 13
	// unstakes : [(10, 10), (17, 15)]
	dv := big.NewInt(13)
	tl, e = account.UpdateUnstake(dv, 0, unstakeSlotMax)
	expectedTL = []TimerJobInfo{}
	assert.True(t, equalTimerJobSlice(expectedTL, tl))
	assert.NoError(t, e)
	expectedUA = new(big.Int).Sub(expectedUA, dv)
	assert.Equal(t, 0, account.GetUnstakeAmount().Cmp(expectedUA))
	assert.Equal(t, 2, len(account.unstakes))

	// unstake -= 27
	// unstakes : []
	dv = new(big.Int).Add(account.unstakes[0].Amount, account.unstakes[1].Amount)
	tl, e = account.UpdateUnstake(dv, 0, unstakeSlotMax)
	expectedTL = []TimerJobInfo{{JobTypeRemove, bh3}, {JobTypeRemove, bh1}}
	assert.True(t, equalTimerJobSlice(expectedTL, tl))
	assert.NoError(t, e)
	expectedUA = new(big.Int).Sub(expectedUA, dv)
	assert.Equal(t, 0, account.GetUnstakeAmount().Cmp(expectedUA))
	assert.Equal(t, 0, len(account.unstakes))
}

func TestAccount_UpdateUnbonds(t *testing.T) {
	a := assTest.Clone() // unbonds : [{address: hx5, value:10, bh: 20}, {hx6, 10, 30}]

	ub1 := &Unbond{common.MustNewAddressFromString("hx5"), big.NewInt(10), 20}
	ub2 := &Unbond{common.MustNewAddressFromString("hx6"), big.NewInt(10), 30}
	assert.True(t, a.unbonds[0].Equal(ub1))
	assert.True(t, a.unbonds[1].Equal(ub2))
	ua := big.NewInt(20)
	assert.Equal(t, 0, ua.Cmp(a.unbonds.GetUnbondAmount()))

	// modify hx5 targeted unbonding, add a unbonding(hx7)
	// unbonds : [{address: hx5, value:40, bh: 100}, {hx6, 10, 30}, {hx7, 40, 50}]/
	add1 := &Unbond{common.MustNewAddressFromString("hx7"), big.NewInt(40), 50}
	mod1 := &Unbond{common.MustNewAddressFromString("hx5"), big.NewInt(40), 100}
	ul2Add := []*Unbond{add1}
	ul2Mod := []*Unbond{mod1}
	tl := a.UpdateUnbonds(ul2Add, ul2Mod)

	expectedTL := []TimerJobInfo{{JobTypeAdd, ul2Add[0].Expire}}
	assert.True(t, equalTimerJobSlice(expectedTL, tl))
	ub1 = &Unbond{common.MustNewAddressFromString("hx5"), big.NewInt(40), 100}
	ub2 = &Unbond{common.MustNewAddressFromString("hx6"), big.NewInt(10), 30}
	assert.True(t, a.unbonds[0].Equal(ub1))
	assert.True(t, a.unbonds[1].Equal(ub2))
	assert.True(t, a.unbonds[2].Equal(add1))
	ua = big.NewInt(90)
	assert.Equal(t, 0, ua.Cmp(a.unbonds.GetUnbondAmount()))

	// delete hx5 targeted unbonding, add 2 unbondings(hx8, hx9)
	// unbonds : [{address: hx5, value: 0, bh:100}, {hx6, 10, 30}, {hx7, 40, 50}, {hx8, 50, 50}, {hx9, 100, 3}]
	add1 = &Unbond{common.MustNewAddressFromString("hx8"), big.NewInt(50), 50}
	add2 := &Unbond{common.MustNewAddressFromString("hx9"), big.NewInt(100), 3}
	mod1 = &Unbond{common.MustNewAddressFromString("hx5"), big.NewInt(0), 100}
	ul2Add = []*Unbond{add1, add2}
	ul2Mod = []*Unbond{mod1}
	tl = a.UpdateUnbonds(ul2Add, ul2Mod)

	j1 := TimerJobInfo{JobTypeAdd, add1.Expire}
	j2 := TimerJobInfo{JobTypeAdd, add2.Expire}
	j3 := TimerJobInfo{JobTypeRemove, mod1.Expire}
	assert.Contains(t, tl, j1)
	assert.Contains(t, tl, j2)
	assert.Contains(t, tl, j3)
	ub1 = &Unbond{common.MustNewAddressFromString("hx5"), big.NewInt(0), 100}
	ub2 = &Unbond{common.MustNewAddressFromString("hx6"), big.NewInt(10), 30}
	ub3 := &Unbond{common.MustNewAddressFromString("hx7"), big.NewInt(40), 50}
	ub4 := &Unbond{common.MustNewAddressFromString("hx8"), big.NewInt(50), 50}
	ub5 := &Unbond{common.MustNewAddressFromString("hx9"), big.NewInt(100), 3}
	assert.True(t, a.unbonds[0].Equal(ub1))
	assert.True(t, a.unbonds[1].Equal(ub2))
	assert.True(t, a.unbonds[2].Equal(ub3))
	assert.True(t, a.unbonds[3].Equal(ub4))
	assert.True(t, a.unbonds[4].Equal(ub5))

	//remove all unbondings
	mod1 = &Unbond{common.MustNewAddressFromString("hx6"), big.NewInt(0), 150}
	mod2 := &Unbond{common.MustNewAddressFromString("hx7"), big.NewInt(0), 200}
	mod3 := &Unbond{common.MustNewAddressFromString("hx8"), big.NewInt(0), 100}
	mod4 := &Unbond{common.MustNewAddressFromString("hx9"), big.NewInt(0), 1000}
	ul2Add = []*Unbond{}
	ul2Mod = []*Unbond{mod1, mod2, mod3, mod4}
	tl = a.UpdateUnbonds(ul2Add, ul2Mod)

	j1 = TimerJobInfo{JobTypeRemove, mod1.Expire}
	j2 = TimerJobInfo{JobTypeRemove, mod2.Expire}
	j3 = TimerJobInfo{JobTypeRemove, mod3.Expire}
	j4 := TimerJobInfo{JobTypeRemove, mod4.Expire}
	assert.Contains(t, tl, j1)
	assert.Contains(t, tl, j2)
	assert.Contains(t, tl, j3)
	assert.Contains(t, tl, j4)
	ub1 = &Unbond{common.MustNewAddressFromString("hx5"), big.NewInt(0), 100}
	ub2 = &Unbond{common.MustNewAddressFromString("hx6"), big.NewInt(0), 150}
	ub3 = &Unbond{common.MustNewAddressFromString("hx7"), big.NewInt(0), 200}
	ub4 = &Unbond{common.MustNewAddressFromString("hx8"), big.NewInt(0), 100}
	ub5 = &Unbond{common.MustNewAddressFromString("hx9"), big.NewInt(0), 1000}
	assert.True(t, a.unbonds[0].Equal(ub1))
	assert.True(t, a.unbonds[1].Equal(ub2))
	assert.True(t, a.unbonds[2].Equal(ub3))
	assert.True(t, a.unbonds[3].Equal(ub4))
	assert.True(t, a.unbonds[4].Equal(ub5))
}

func TestAccount_RemoveUnbonding(t *testing.T) {
	a := assTest.Clone() // unbonds : [{address: hx5, value:10, bh: 20}, {hx6, 10, 30}]
	ub1 := &Unbond{common.MustNewAddressFromString("hx5"), big.NewInt(10), 20}
	ub2 := &Unbond{common.MustNewAddressFromString("hx6"), big.NewInt(10), 30}
	assert.Contains(t, a.unbonds, ub1)
	assert.Contains(t, a.unbonds, ub2)
	expected := big.NewInt(20)
	assert.Equal(t, 0, expected.Cmp(a.unbonds.GetUnbondAmount()))

	//invalid height
	err := a.RemoveUnbonding(1)
	assert.Error(t, err)
	assert.Contains(t, a.unbonds, ub1)
	assert.Contains(t, a.unbonds, ub2)
	assert.Equal(t, 0, expected.Cmp(a.unbonds.GetUnbondAmount()))

	err = a.RemoveUnbonding(30)
	assert.NoError(t, err)
	assert.Contains(t, a.unbonds, ub1)
	assert.NotContains(t, a.unbonds, ub2)
	expected = big.NewInt(10)
	assert.Equal(t, 0, expected.Cmp(a.unbonds.GetUnbondAmount()))

	err = a.RemoveUnbonding(20)
	assert.NoError(t, err)
	assert.NotContains(t, a.unbonds, ub1)
	assert.NotContains(t, a.unbonds, ub2)
	expected = big.NewInt(0)
	assert.Equal(t, 0, expected.Cmp(a.unbonds.GetUnbondAmount()))
}

func TestAccount_RemoveUnstaking(t *testing.T) {
	a := assTest.Clone() // unstakes : [{value:5, bh: 10}, {10, 20}]
	us1 := &Unstake{big.NewInt(5), 10}
	us2 := &Unstake{big.NewInt(10), 20}
	assert.Contains(t, a.unstakes, us1)
	assert.Contains(t, a.unstakes, us2)
	expected := big.NewInt(15)
	assert.Equal(t, 0, expected.Cmp(a.GetUnstakeAmount()))

	//invalid height
	ra, err := a.RemoveUnstaking(1)
	assert.Error(t, err)
	assert.Contains(t, a.unstakes, us1)
	assert.Contains(t, a.unstakes, us2)
	assert.Equal(t, 0, expected.Cmp(a.GetUnstakeAmount()))
	assert.Equal(t, 0, big.NewInt(0).Cmp(ra))

	ra, err = a.RemoveUnstaking(20)
	assert.NoError(t, err)
	assert.Contains(t, a.unstakes, us1)
	assert.NotContains(t, a.unstakes, us2)
	expected = big.NewInt(5)
	assert.Equal(t, 0, expected.Cmp(a.GetUnstakeAmount()))
	assert.Equal(t, 0, big.NewInt(10).Cmp(ra))

	ra, err = a.RemoveUnstaking(10)
	assert.NoError(t, err)
	assert.NotContains(t, a.unbonds, us1)
	assert.NotContains(t, a.unbonds, us2)
	expected = big.NewInt(0)
	assert.Equal(t, 0, expected.Cmp(a.GetUnstakeAmount()))
	assert.Equal(t, 0, big.NewInt(5).Cmp(ra))
}

func TestAccount_GetUnbondingInfo(t *testing.T) {
	a := assTest.Clone()
	//bonds : [{hx3, 10}, {hx4, 10}] , unbonds : [{address: hx5, value:10, bh: 20}, {hx6, 10, 30}]
	addr1 := common.MustNewAddressFromString("hx3")
	addr2 := common.MustNewAddressFromString("hx4")
	bh := int64(31)
	b1 := &Bond{addr1, common.NewHexInt(5)}
	b2 := &Bond{addr2, common.NewHexInt(5)}
	nbs := []*Bond{b1, b2}
	ubAdds, ubMods, uDiff := a.GetUnbondingInfo(nbs, bh) // 2 unbonds will added

	expectedUDiff := big.NewInt(10)
	ubAdd1 := &Unbond{addr1, big.NewInt(5), bh}
	ubAdd2 := &Unbond{addr2, big.NewInt(5), bh}
	assert.True(t, ubAdds[0].Equal(ubAdd1))
	assert.True(t, ubAdds[1].Equal(ubAdd2))
	assert.Equal(t, 2, len(ubAdds))
	assert.Equal(t, 0, len(ubMods))
	assert.Equal(t, 0, uDiff.Cmp(expectedUDiff))

	//add bond
	addr3 := common.MustNewAddressFromString("hx5")
	b1 = &Bond{addr3, common.NewHexInt(5)}
	a.bonds = append(a.bonds, b1)
	//bonds : [{hx3, 10}, {hx4, 10}, {hx5, 5}], unbonds : [{address: hx5, value:10, bh: 20}, {hx6, 10, 30}]
	b1 = &Bond{addr2, common.NewHexInt(5)}
	b2 = &Bond{addr3, common.NewHexInt(7)}
	nbs = []*Bond{b1, b2}
	ubAdds, ubMods, uDiff = a.GetUnbondingInfo(nbs, bh) // 1 will modified(hx5), 1 will added(hx4)

	expectedUDiff = big.NewInt(3)
	ubAdd1 = &Unbond{addr2, big.NewInt(5), bh}
	ubMod1 := &Unbond{addr3, big.NewInt(8), bh}
	assert.True(t, ubAdds[0].Equal(ubAdd1))
	assert.True(t, ubMods[0].Equal(ubMod1))
	assert.Equal(t, 1, len(ubAdds))
	assert.Equal(t, 1, len(ubMods))
	assert.Equal(t, 0, uDiff.Cmp(expectedUDiff))

	//bonds : [{hx3, 10}, {hx4, 10}, {hx5, 5}], unbonds : [{address: hx5, value:10, bh: 20}, {hx6, 10, 30}]
	b1 = &Bond{addr2, common.NewHexInt(5)}
	b2 = &Bond{addr3, common.NewHexInt(16)}
	nbs = []*Bond{b1, b2}
	ubAdds, ubMods, uDiff = a.GetUnbondingInfo(nbs, bh) // 1 will modified(hx5), 1 will added(hx4)

	expectedUDiff = big.NewInt(-5)
	ubAdd1 = &Unbond{addr2, big.NewInt(5), bh}
	ubMod1 = &Unbond{addr3, big.NewInt(0), bh}
	assert.True(t, ubAdds[0].Equal(ubAdd1))
	assert.True(t, ubMods[0].Equal(ubMod1))
	assert.Equal(t, 1, len(ubAdds))
	assert.Equal(t, 1, len(ubMods))
	assert.Equal(t, 0, uDiff.Cmp(expectedUDiff))
}

func TestAccount_SlashStake(t *testing.T) {
	a := assTest.Clone() // a.stake = 100

	err := a.SlashStake(big.NewInt(10))
	assert.NoError(t, err)
	assert.Equal(t, 0, a.Stake().Cmp(big.NewInt(90)))

	err = a.SlashStake(big.NewInt(100))
	assert.Error(t, err)
	assert.Equal(t, 0, a.Stake().Cmp(big.NewInt(90)))

	err = a.SlashStake(big.NewInt(90))
	assert.NoError(t, err)
	assert.Equal(t, 0, a.Stake().Cmp(big.NewInt(0)))
}

func TestAccount_SlashBond(t *testing.T) {
	a := assTest.Clone() //[{hx3, 10}, {hx4, 10}]

	amount := a.SlashBond(common.MustNewAddressFromString("hx3"), 10)
	assert.Equal(t, 0, amount.Cmp(big.NewInt(1)))
	b1 := a.Bonds()[0]
	assert.Equal(t, 0, b1.Value.Cmp(big.NewInt(9)))
	bl := len(a.Bonds())
	assert.Equal(t, 2, bl)

	amount = a.SlashBond(common.MustNewAddressFromString("hx4"), 100)
	assert.Equal(t, 0, amount.Cmp(big.NewInt(10)))
	bl = len(a.Bonds())
	assert.Equal(t, 1, bl)
}

func TestAccount_SlashUnbond(t *testing.T) {
	a := assTest.Clone() //[{hx5, value: 10, expire: 20}, {hx6, value: 10, expire: 30}]

	amount, eh := a.SlashUnbond(common.MustNewAddressFromString("hx5"), 10)
	assert.Equal(t, 0, amount.Cmp(big.NewInt(1)))
	assert.Equal(t, int64(-1), eh)
	u1 := a.Unbonds()[0]
	assert.Equal(t, 0, u1.Value.Cmp(big.NewInt(9)))
	ul := len(a.Unbonds())
	assert.Equal(t, 2, ul)

	amount, eh = a.SlashUnbond(common.MustNewAddressFromString("hx6"), 100)
	assert.Equal(t, 0, amount.Cmp(big.NewInt(10)))
	assert.Equal(t, int64(30), eh)
	ul = len(a.Unbonds())
	assert.Equal(t, 1, ul)
}

func equalTimerJobSlice(expected []TimerJobInfo, actual []TimerJobInfo) bool {
	if len(expected) != len(actual) {
		return false
	}
	for i := 0; i < len(expected); i++ {
		if (expected[i].Type != actual[i].Type) || (expected[i].Height != actual[i].Height) {
			return false
		}
	}
	return true
}<|MERGE_RESOLUTION|>--- conflicted
+++ resolved
@@ -118,13 +118,8 @@
 }
 
 func TestAccount_UpdateUnstake(t *testing.T) {
-<<<<<<< HEAD
 	unstakeSlotMax := 3
-	address := common.NewAddressFromString("hx1")
-=======
-	maxUnstakeCount = 3
 	address := common.MustNewAddressFromString("hx1")
->>>>>>> efd65d91
 	account := newAccount(address)
 
 	ul := make(Unstakes, 0)
