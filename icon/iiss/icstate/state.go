/*
 * Copyright 2020 ICON Foundation
 *
 * Licensed under the Apache License, Version 2.0 (the "License");
 * you may not use this file except in compliance with the License.
 * You may obtain a copy of the License at
 *
 *     http://www.apache.org/licenses/LICENSE-2.0
 *
 * Unless required by applicable law or agreed to in writing, software
 * distributed under the License is distributed on an "AS IS" BASIS,
 * WITHOUT WARRANTIES OR CONDITIONS OF ANY KIND, either express or implied.
 * See the License for the specific language governing permissions and
 * limitations under the License.
 */

package icstate

import (
	"github.com/icon-project/goloop/common/containerdb"
	"github.com/icon-project/goloop/common/trie/trie_manager"
	"github.com/icon-project/goloop/icon/iiss/icobject"
	"github.com/icon-project/goloop/module"
)

var (
	IssueKey          = containerdb.ToKey(containerdb.HashBuilder, "issue_icx").Build()
	LastValidatorsKey = containerdb.ToKey(containerdb.HashBuilder, "last_validators")
)

type State struct {
	readonly            bool
	accountCache        *AccountCache
	activePRepCache     *ActivePRepCache
	nodeOwnerCache      *NodeOwnerCache
	prepBaseCache       *PRepBaseCache
	prepStatusCache     *PRepStatusCache
	unstakingTimerCache *TimerCache
	unbondingTimerCache *TimerCache
	termCache           *termCache
	store               *icobject.ObjectStoreState
}

func (s *State) Reset(ss *Snapshot) error {
	var err error
	s.store.Reset(ss.store.ImmutableForObject)
	s.accountCache.Reset()
	s.activePRepCache.Reset()
	s.nodeOwnerCache.Reset()
	s.prepBaseCache.Reset()
	s.prepStatusCache.Reset()
	s.unstakingTimerCache.Reset()
	s.unbondingTimerCache.Reset()
	if err = s.termCache.Reset(); err != nil {
		return err
	}
	return nil
}

func (s *State) GetSnapshot() *Snapshot {
	var err error
	s.accountCache.Flush()
	s.activePRepCache.Flush()
	s.nodeOwnerCache.Flush()
	s.prepBaseCache.Flush()
	s.prepStatusCache.Flush()
	s.unstakingTimerCache.Flush()
	s.unbondingTimerCache.Flush()
	if err = s.termCache.Flush(); err != nil {
		panic(err)
	}

	return newSnapshotFromImmutableForObject(s.store.GetSnapshot())
}

func (s *State) GetAccount(addr module.Address) (*Account, error) {
	a := s.accountCache.Get(addr, true)
	return a, nil
}

<<<<<<< HEAD
func (s *State) GetUnstakingTimer(height int64, createIfNotExist bool) (*Timer, error) {
	timer := s.unstakingTimerCache.Get(height, createIfNotExist)
	return timer, nil
}

func (s *State) GetUnbondingTimer(height int64, createIfNotExist bool) (*Timer, error) {
	timer := s.unbondingTimerCache.Get(height, createIfNotExist)
	return timer, nil
}

func (s *State) AddUnbondingTimerToCache(h int64) *Timer {
	t := s.unbondingTimerCache.Get(h, true)
	return t
}

func (s *State) AddUnstakingTimerToCache(h int64) *Timer {
	t := s.unstakingTimerCache.Get(h, true)
	return t
=======
func (s *State) GetUnstakingTimer(height int64, createIfNotExist bool) *Timer {
	timer := s.unstakingTimerCache.Get(height, createIfNotExist)
	return timer
}

func (s *State) GetUnbondingTimer(height int64, createIfNotExist bool) *Timer {
	timer := s.unbondingTimerCache.Get(height, createIfNotExist)
	return timer
>>>>>>> 855023e7
}

func (s *State) AddActivePRep(owner module.Address) {
	s.activePRepCache.Add(owner)
}

func (s *State) GetActivePRepSize() int {
	return s.activePRepCache.Size()
}

func (s *State) GetActivePRep(i int) module.Address {
	return s.activePRepCache.Get(i)
}

/*func (s *State) AddPRepBase(base *PRepBase) {
	s.prepBaseCache.Add(base)
}*/

func (s *State) GetPRepBase(owner module.Address, createIfNotExist bool) *PRepBase {
	return s.prepBaseCache.Get(owner, createIfNotExist)
}

func (s *State) GetPRepStatus(owner module.Address, createIfNotExist bool) *PRepStatus {
	return s.prepStatusCache.Get(owner, createIfNotExist)
}

func NewStateFromSnapshot(ss *Snapshot, readonly bool) *State {
	t := trie_manager.NewMutableFromImmutableForObject(ss.store.ImmutableForObject)
	store := icobject.NewObjectStoreState(t)

	s := &State{
		readonly:            readonly,
		accountCache:        newAccountCache(store),
		activePRepCache:     newActivePRepCache(store),
		nodeOwnerCache:      newNodeOwnerCache(store),
		prepBaseCache:       newPRepBaseCache(store),
		prepStatusCache:     newPRepStatusCache(store),
		unstakingTimerCache: newTimerCache(store, unstakingTimerDictPrefix),
		unbondingTimerCache: newTimerCache(store, unbondingTimerDictPrefix),
		termCache:           newTermCache(store),
		store:               store,
	}

	if s.GetTerm() == nil {
		iissBH := s.GetIISSBlockHeight()
		termPeriod := s.GetTermPeriod()
		// if termPeriod is not enabled, do not make termCache with Term
		if termPeriod != 0 {
			term := newTerm(iissBH, termPeriod)
			s.SetTerm(term)
		}
	}

	return s
}

func (s *State) AddNodeToOwner(node, owner module.Address) error {
	return s.nodeOwnerCache.Add(node, owner)
}

func (s *State) GetOwnerByNode(node module.Address) module.Address {
	return s.nodeOwnerCache.Get(node)
}

func (s *State) SetIssue(issue *Issue) error {
	_, err := s.store.Set(IssueKey, icobject.New(TypeIssue, issue))
	if err != nil {
		return err
	}
	return nil
}

func (s *State) GetIssue() (*Issue, error) {
	obj, err := s.store.Get(IssueKey)
	if err != nil {
		return nil, err
	}
	issue := ToIssue(obj)
	if issue == nil {
		issue = NewIssue()
	}
	return issue, nil
}

func (s *State) GetTerm() *Term {
	return s.termCache.Get()
}

func (s *State) SetTerm(term *Term) error {
	return s.termCache.Set(term)
}

func (s *State) SetLastValidators(al []module.Address) error {
	var err error
	db := containerdb.NewArrayDB(s.store, LastValidatorsKey)
	size := db.Size()
	for i, a := range al {
		value := a.Bytes()
		if i < size {
			err = db.Set(i, value)
		} else {
			err = db.Put(value)
		}
		if err != nil {
			return err
		}
	}
	return nil
}

func (s *State) GetLastValidators() []module.Address {
	db := containerdb.NewArrayDB(s.store, LastValidatorsKey)
	size := db.Size()
	al := make([]module.Address, size, size)
	for i := 0; i < size; i += 1 {
		al[i] = db.Get(i).Address()
	}
	return al
}<|MERGE_RESOLUTION|>--- conflicted
+++ resolved
@@ -78,26 +78,7 @@
 	return a, nil
 }
 
-<<<<<<< HEAD
-func (s *State) GetUnstakingTimer(height int64, createIfNotExist bool) (*Timer, error) {
-	timer := s.unstakingTimerCache.Get(height, createIfNotExist)
-	return timer, nil
-}
-
-func (s *State) GetUnbondingTimer(height int64, createIfNotExist bool) (*Timer, error) {
-	timer := s.unbondingTimerCache.Get(height, createIfNotExist)
-	return timer, nil
-}
-
-func (s *State) AddUnbondingTimerToCache(h int64) *Timer {
-	t := s.unbondingTimerCache.Get(h, true)
-	return t
-}
-
-func (s *State) AddUnstakingTimerToCache(h int64) *Timer {
-	t := s.unstakingTimerCache.Get(h, true)
-	return t
-=======
+
 func (s *State) GetUnstakingTimer(height int64, createIfNotExist bool) *Timer {
 	timer := s.unstakingTimerCache.Get(height, createIfNotExist)
 	return timer
@@ -106,7 +87,6 @@
 func (s *State) GetUnbondingTimer(height int64, createIfNotExist bool) *Timer {
 	timer := s.unbondingTimerCache.Get(height, createIfNotExist)
 	return timer
->>>>>>> 855023e7
 }
 
 func (s *State) AddActivePRep(owner module.Address) {
