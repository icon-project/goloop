--- conflicted
+++ resolved
@@ -88,26 +88,6 @@
 	return timer, nil
 }
 
-func (s *State) AddUnbondingTimerToCache(h int64) *Timer {
-<<<<<<< HEAD
-	t := newTimer()
-	s.unbondingTimerCache.Add(h, t)
-=======
-	t := s.unbondingTimerCache.Get(h, true)
->>>>>>> 0b278cf8
-	return t
-}
-
-func (s *State) AddUnstakingTimerToCache(h int64) *Timer {
-<<<<<<< HEAD
-	t := newTimer()
-	s.unstakingTimerCache.Add(h, t)
-=======
-	t := s.unstakingTimerCache.Get(h, true)
->>>>>>> 0b278cf8
-	return t
-}
-
 func (s *State) AddActivePRep(owner module.Address) {
 	s.activePRepCache.Add(owner)
 }
