/*
 * Copyright 2021 ICON Foundation
 *
 * Licensed under the Apache License, Version 2.0 (the "License");
 * you may not use this file except in compliance with the License.
 * You may obtain a copy of the License at
 *
 *     http://www.apache.org/licenses/LICENSE-2.0
 *
 * Unless required by applicable law or agreed to in writing, software
 * distributed under the License is distributed on an "AS IS" BASIS,
 * WITHOUT WARRANTIES OR CONDITIONS OF ANY KIND, either express or implied.
 * See the License for the specific language governing permissions and
 * limitations under the License.
 */

package icmodule

import (
	"math/big"
)

const (
	DayBlock     = 24 * 60 * 60 / 2
	DayPerMonth  = 30
	MonthBlock   = DayBlock * DayPerMonth
	MonthPerYear = 12
	YearBlock    = MonthBlock * MonthPerYear

	MinRrep        = 200
	RrepMultiplier = 3      // rrep = rrep + eep + dbp = 3 * rrep
	RrepDivider    = 10_000 // rrep(10_000) = 100.00%, rrep(200) = 2.00%
	MinDelegation  = YearBlock / IScoreICXRatio * (RrepDivider / MinRrep)
)

var (
	BigIntMinDelegation = big.NewInt(int64(MinDelegation))
)

const (
	ConfigFile               = "./icon_config.json"
	IScoreICXRatio           = 1_000
	VotedRewardMultiplier    = 100
	InitialTermPeriod        = DayBlock
	DecentralizedTermPeriod  = 43120
	InitialDepositTerm       = 1_296_000
	DisableDepositTerm       = 0
	InitialUnstakeSlotMax    = 1
	InitialDelegationSlotMax = 10
	IISS2BondRequirement     = 0
	InitialIRep              = 50_000 // in icx, not loop
	MinIRep                  = 10_000
	RewardPoint              = 0.7

	DefaultTermPeriod                            = InitialTermPeriod
	DefaultUnbondingPeriodMultiplier             = 7
	DefaultUnstakeSlotMax                        = 1000
	DefaultMainPRepCount                         = 22
	DefaultSubPRepCount                          = 78
	DefaultIRep                                  = 0
	DefaultRRep                                  = 1200
	DefaultBondRequirement                       = 5 // 5%
	DefaultLockMinMultiplier                     = 5
<<<<<<< HEAD
	DefaultLockMaxMultiplier                     = 20
	DefaultIglobal                               = YearBlock * IScoreICXRatio
	DefaultIprep                                 = 50
	DefaultIcps                                  = 0
	DefaultIrelay                                = 0
	DefaultIvoter                                = 50
	DefaultUnbondingMax                          = 100
	DefaultValidationPenaltyCondition            = 660
	DefaultConsistentValidationPenaltyCondition  = 5
	DefaultConsistentValidationPenaltyMask       = 30
	DefaultConsistentValidationPenaltySlashRatio = 0 // 0%
	DefaultDelegationSlotMax                     = 100
	DefaultExtraMainPRepCount                    = 3
	DefaultNonVotePenaltySlashRatio              = 0 // 0%
=======
	DefaultLockMaxMultiplier                    = 20
	DefaultIglobal                              = YearBlock * IScoreICXRatio
	DefaultIprep                                = 50 // 50%
	DefaultIcps                                 = 0  // 0%
	DefaultIrelay                               = 0  // 0%
	DefaultIvoter                               = 50 // 50%
	DefaultUnbondingMax                         = 100
	DefaultValidationPenaltyCondition           = 660
	DefaultConsistentValidationPenaltyCondition = 5
	DefaultConsistentValidationPenaltyMask      = 30
	DefaultConsistentValidationPenaltySlashRate = 0 // 0%
	DefaultDelegationSlotMax                    = 100
	DefaultExtraMainPRepCount                   = 3
	DefaultNonVotePenaltySlashRate              = 0 // 0%
>>>>>>> 45974e08
)

// The following variables are read-only
var (
	BigIntZero           = new(big.Int)
	BigIntICX            = big.NewInt(1_000_000_000_000_000_000)
	BigIntInitialIRep    = new(big.Int).Mul(big.NewInt(InitialIRep), BigIntICX)
	BigIntMinIRep        = new(big.Int).Mul(big.NewInt(MinIRep), BigIntICX)
	BigIntIScoreICXRatio = big.NewInt(IScoreICXRatio)
	BigIntRegPRepFee     = new(big.Int).Mul(big.NewInt(2000), BigIntICX)
	BigIntDayBlocks      = big.NewInt(DayBlock)
)<|MERGE_RESOLUTION|>--- conflicted
+++ resolved
@@ -52,31 +52,15 @@
 	MinIRep                  = 10_000
 	RewardPoint              = 0.7
 
-	DefaultTermPeriod                            = InitialTermPeriod
-	DefaultUnbondingPeriodMultiplier             = 7
-	DefaultUnstakeSlotMax                        = 1000
-	DefaultMainPRepCount                         = 22
-	DefaultSubPRepCount                          = 78
-	DefaultIRep                                  = 0
-	DefaultRRep                                  = 1200
-	DefaultBondRequirement                       = 5 // 5%
-	DefaultLockMinMultiplier                     = 5
-<<<<<<< HEAD
-	DefaultLockMaxMultiplier                     = 20
-	DefaultIglobal                               = YearBlock * IScoreICXRatio
-	DefaultIprep                                 = 50
-	DefaultIcps                                  = 0
-	DefaultIrelay                                = 0
-	DefaultIvoter                                = 50
-	DefaultUnbondingMax                          = 100
-	DefaultValidationPenaltyCondition            = 660
-	DefaultConsistentValidationPenaltyCondition  = 5
-	DefaultConsistentValidationPenaltyMask       = 30
-	DefaultConsistentValidationPenaltySlashRatio = 0 // 0%
-	DefaultDelegationSlotMax                     = 100
-	DefaultExtraMainPRepCount                    = 3
-	DefaultNonVotePenaltySlashRatio              = 0 // 0%
-=======
+	DefaultTermPeriod                           = InitialTermPeriod
+	DefaultUnbondingPeriodMultiplier            = 7
+	DefaultUnstakeSlotMax                       = 1000
+	DefaultMainPRepCount                        = 22
+	DefaultSubPRepCount                         = 78
+	DefaultIRep                                 = 0
+	DefaultRRep                                 = 1200
+	DefaultBondRequirement                      = 5 // 5%
+	DefaultLockMinMultiplier                    = 5
 	DefaultLockMaxMultiplier                    = 20
 	DefaultIglobal                              = YearBlock * IScoreICXRatio
 	DefaultIprep                                = 50 // 50%
@@ -91,7 +75,6 @@
 	DefaultDelegationSlotMax                    = 100
 	DefaultExtraMainPRepCount                   = 3
 	DefaultNonVotePenaltySlashRate              = 0 // 0%
->>>>>>> 45974e08
 )
 
 // The following variables are read-only
