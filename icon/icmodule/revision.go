--- conflicted
+++ resolved
@@ -42,21 +42,15 @@
 	Revision21
 	Revision22
 	Revision23
-<<<<<<< HEAD
 	Revision24
-=======
->>>>>>> 69b9a3a6
+	Revision25
 	RevisionReserved
 )
 
 const (
 	DefaultRevision = Revision1
 	MaxRevision     = RevisionReserved - 1
-<<<<<<< HEAD
 	LatestRevision  = MaxRevision
-=======
-	LatestRevision  = Revision23
->>>>>>> 69b9a3a6
 )
 
 const (
@@ -119,15 +113,12 @@
 	RevisionBlockAccounts2 = Revision21
 
 	RevisionUpdatePRepStats = Revision22
-<<<<<<< HEAD
+	RevisionBlockAccountAPI = Revision22
 
-	RevisionIISS4R0 = Revision23
+	RevisionIISS4R0 = Revision24
 
-	RevisionIISS4R1      = Revision24
-	RevisionVoteEventLog = Revision24
-=======
-	RevisionBlockAccountAPI = Revision22
->>>>>>> 69b9a3a6
+	RevisionIISS4R1      = Revision25
+	RevisionVoteEventLog = Revision25
 )
 
 var revisionFlags = []module.Revision{
@@ -178,13 +169,11 @@
 	// Revision22
 	0,
 	// Revision23
-<<<<<<< HEAD
+	module.FixJCLSteps,
+	// Revision24
 	0,
-	// Revision24
+	// Revision25
 	module.ReportDoubleSign,
-=======
-	module.FixJCLSteps,
->>>>>>> 69b9a3a6
 }
 
 func init() {
