/*
 * Copyright 2020 ICON Foundation
 *
 * Licensed under the Apache License, Version 2.0 (the "License");
 * you may not use this file except in compliance with the License.
 * You may obtain a copy of the License at
 *
 *     http://www.apache.org/licenses/LICENSE-2.0
 *
 * Unless required by applicable law or agreed to in writing, software
 * distributed under the License is distributed on an "AS IS" BASIS,
 * WITHOUT WARRANTIES OR CONDITIONS OF ANY KIND, either express or implied.
 * See the License for the specific language governing permissions and
 * limitations under the License.
 */

package icon

import (
	"encoding/json"
	"io/ioutil"
	"math/big"
	"os"

	"github.com/icon-project/goloop/common"
	"github.com/icon-project/goloop/common/errors"
	"github.com/icon-project/goloop/common/log"
	"github.com/icon-project/goloop/icon/iiss"
	"github.com/icon-project/goloop/icon/iiss/icstate"
	"github.com/icon-project/goloop/module"
	"github.com/icon-project/goloop/service/contract"
	"github.com/icon-project/goloop/service/scoreapi"
	"github.com/icon-project/goloop/service/scoredb"
	"github.com/icon-project/goloop/service/scoreresult"
	"github.com/icon-project/goloop/service/state"
	"github.com/icon-project/goloop/service/transaction"
)

type chainMethod struct {
	scoreapi.Method
	minVer, maxVer int
}

type chainScore struct {
	cc    contract.CallContext
	log   log.Logger
	from  module.Address
	value *big.Int
	gov   bool
}

const (
	CIDForMainNet         = 0x1
	StatusIllegalArgument = module.StatusReverted + iota
	StatusNotFound
)

var chainMethods = []*chainMethod{
	{scoreapi.Method{
		scoreapi.Function, "getNetworkValue",
		scoreapi.FlagReadOnly | scoreapi.FlagExternal, 0,
		nil,
		[]scoreapi.DataType{
			scoreapi.Dict,
		},
	}, 0, 0},
	{scoreapi.Method{
		scoreapi.Function, "getIISSInfo",
		scoreapi.FlagReadOnly | scoreapi.FlagExternal, 0,
		nil,
		[]scoreapi.DataType{
			scoreapi.Dict,
		},
	}, 0, 0},
	{scoreapi.Method{
		scoreapi.Function, "setIRep",
		scoreapi.FlagExternal, 1,
		[]scoreapi.Parameter{
			{"value", scoreapi.Integer, nil, nil},
		},
		nil,
	}, 0, 0}, // TODO change minVer to Revision11
	{scoreapi.Method{
		scoreapi.Function, "getIRep",
		scoreapi.FlagReadOnly | scoreapi.FlagExternal, 0,
		nil,
		[]scoreapi.DataType{
			scoreapi.Integer,
		},
	}, 0, 0}, // TODO change minVer to Revision11
	{scoreapi.Method{
		scoreapi.Function, "getRRep",
		scoreapi.FlagReadOnly | scoreapi.FlagExternal, 0,
		nil,
		[]scoreapi.DataType{
			scoreapi.Integer,
		},
	}, 0, 0}, // TODO change minVer to Revision11
	{scoreapi.Method{
		scoreapi.Function, "setStake",
		scoreapi.FlagExternal | scoreapi.FlagPayable, 1,
		[]scoreapi.Parameter{
			{"value", scoreapi.Integer, nil, nil},
		},
		nil,
	}, 0, 0}, // TODO change minVer to Revision5
	{scoreapi.Method{
		scoreapi.Function, "getStake",
		scoreapi.FlagReadOnly | scoreapi.FlagExternal, 1,
		[]scoreapi.Parameter{
			{"address", scoreapi.Address, nil, nil},
		},
		[]scoreapi.DataType{
			scoreapi.Dict,
		},
	}, 0, 0}, // TODO change minVer to Revision5
	{scoreapi.Method{
		scoreapi.Function, "setDelegation",
		scoreapi.FlagExternal, 1,
		[]scoreapi.Parameter{
			{"delegations", scoreapi.ListTypeOf(1, scoreapi.Struct), nil,
				[]scoreapi.Field{
					{"address", scoreapi.String, nil},
					{"value", scoreapi.Integer, nil},
				},
			},
		},
		nil,
	}, 0, 0}, // TODO change minVer to Revision5
	{scoreapi.Method{
		scoreapi.Function, "getDelegation",
		scoreapi.FlagReadOnly | scoreapi.FlagExternal, 1,
		[]scoreapi.Parameter{
			{"address", scoreapi.Address, nil, nil},
		},
		[]scoreapi.DataType{
			scoreapi.Dict,
		},
	}, 0, 0}, // TODO change minVer to Revision5
	{scoreapi.Method{
		scoreapi.Function, "claimIScore",
		scoreapi.FlagExternal, 0,
		nil,
		nil,
	}, 0, 0}, // TODO change minVer to Revision5
	{scoreapi.Method{
		scoreapi.Function, "queryIScore",
		scoreapi.FlagReadOnly | scoreapi.FlagExternal, 1,
		[]scoreapi.Parameter{
			{"address", scoreapi.Address, nil, nil},
		},
		[]scoreapi.DataType{
			scoreapi.Dict,
		},
	}, 0, 0}, // TODO change minVer to Revision5
	{scoreapi.Method{
		scoreapi.Function, "registerPRep",
		scoreapi.FlagExternal | scoreapi.FlagPayable, 7,
		[]scoreapi.Parameter{
			{"name", scoreapi.String, nil, nil},
			{"email", scoreapi.String, nil, nil},
			{"website", scoreapi.String, nil, nil},
			{"country", scoreapi.String, nil, nil},
			{"city", scoreapi.String, nil, nil},
			{"details", scoreapi.String, nil, nil},
			{"p2pEndpoint", scoreapi.String, nil, nil},
			{"nodeAddress", scoreapi.Address, nil, nil},
		},
		nil,
	}, 0, 0}, // TODO change minVer to Revision5
	{scoreapi.Method{
		scoreapi.Function, "getPRep",
		scoreapi.FlagReadOnly | scoreapi.FlagExternal, 1,
		[]scoreapi.Parameter{
			{"address", scoreapi.Address, nil, nil},
		},
		[]scoreapi.DataType{
			scoreapi.Dict,
		},
	}, 0, 0}, // TODO change minVer to Revision5
	{scoreapi.Method{
		scoreapi.Function, "unregisterPRep",
		scoreapi.FlagExternal, 0,
		nil,
		nil,
	}, 0, 0}, // TODO change minVer to Revision5
	{scoreapi.Method{
		scoreapi.Function, "setPRep",
		scoreapi.FlagExternal, 0,
		[]scoreapi.Parameter{
			{"name", scoreapi.String, nil, nil},
			{"email", scoreapi.String, nil, nil},
			{"website", scoreapi.String, nil, nil},
			{"country", scoreapi.String, nil, nil},
			{"city", scoreapi.String, nil, nil},
			{"details", scoreapi.String, nil, nil},
			{"p2pEndpoint", scoreapi.String, nil, nil},
			{"nodeAddress", scoreapi.Address, nil, nil},
		},
		nil,
	}, 0, 0}, // TODO change minVer to Revision5
	{scoreapi.Method{
		scoreapi.Function, "getPRepManager",
		scoreapi.FlagReadOnly | scoreapi.FlagExternal, 0,
		nil,
		[]scoreapi.DataType{
			scoreapi.Dict,
		},
	}, 0, 0},
	{scoreapi.Method{
		scoreapi.Function, "getPReps",
		scoreapi.FlagReadOnly | scoreapi.FlagExternal, 0,
		[]scoreapi.Parameter{
			{"startRanking", scoreapi.Integer, nil, nil},
			{"endRanking", scoreapi.Integer, nil, nil},
		},
		[]scoreapi.DataType{
			scoreapi.Dict,
		},
	}, 0, 0}, // TODO change minVer to Revision5
	{scoreapi.Method{
		scoreapi.Function, "getMainPReps",
		scoreapi.FlagReadOnly | scoreapi.FlagExternal, 0,
		nil,
		[]scoreapi.DataType{
			scoreapi.Dict,
		},
	}, 0, 0}, // TODO change minVer to Revision5
	{scoreapi.Method{
		scoreapi.Function, "getSubPReps",
		scoreapi.FlagReadOnly | scoreapi.FlagExternal, 0,
		nil,
		[]scoreapi.DataType{
			scoreapi.Dict,
		},
	}, 0, 0}, // TODO change minVer to Revision5
	{scoreapi.Method{
		scoreapi.Function, "setBond",
		scoreapi.FlagExternal, 1,
		[]scoreapi.Parameter{
			{"bondList", scoreapi.ListTypeOf(1, scoreapi.Struct), nil,
				[]scoreapi.Field{
					{"address", scoreapi.Address, nil},
					{"value", scoreapi.Integer, nil},
				},
			},
		},
		nil,
	}, 0, 0}, // TODO change minVer to Revision5
	{scoreapi.Method{
		scoreapi.Function, "getBond",
		scoreapi.FlagReadOnly | scoreapi.FlagExternal, 1,
		[]scoreapi.Parameter{
			{"address", scoreapi.Address, nil, nil},
		},
		[]scoreapi.DataType{
			scoreapi.Dict,
		},
	}, 0, 0}, // TODO change minVer to Revision5
	{scoreapi.Method{
		scoreapi.Function, "setBonderList",
		scoreapi.FlagExternal, 1,
		[]scoreapi.Parameter{
			{"bonderList", scoreapi.ListTypeOf(1, scoreapi.Address), nil, nil},
		},
		nil,
	}, 0, 0}, // TODO change minVer to Revision5
	{scoreapi.Method{
		scoreapi.Function, "getBonderList",
		scoreapi.FlagReadOnly | scoreapi.FlagExternal, 1,
		[]scoreapi.Parameter{
			{"address", scoreapi.Address, nil, nil},
		},
		[]scoreapi.DataType{
			scoreapi.List,
		},
	}, 0, 0}, // TODO change minVer to Revision5
	{scoreapi.Method{
		scoreapi.Function, "estimateUnstakeLockPeriod",
		scoreapi.FlagReadOnly | scoreapi.FlagExternal, 0,
		nil,
		[]scoreapi.DataType{
			scoreapi.Dict,
		},
	}, 0, 0}, // TODO change minVer to Revision5
	{scoreapi.Method{
		scoreapi.Function, "getPRepTerm",
		scoreapi.FlagReadOnly | scoreapi.FlagExternal, 0,
		nil,
		[]scoreapi.DataType{
			scoreapi.Dict,
		},
	}, 0, 0},
	{scoreapi.Method{
		scoreapi.Function, "disableScore",
		scoreapi.FlagExternal, 1,
		[]scoreapi.Parameter{
			{"address", scoreapi.Address, nil, nil},
		},
		nil,
	}, 0, 0},
	{scoreapi.Method{
		scoreapi.Function, "enableScore",
		scoreapi.FlagExternal, 1,
		[]scoreapi.Parameter{
			{"address", scoreapi.Address, nil, nil},
		},
		nil,
	}, 0, 0},
	{scoreapi.Method{
		scoreapi.Function, "txHashToAddress",
		scoreapi.FlagReadOnly, 1,
		[]scoreapi.Parameter{
			{"txHash", scoreapi.Bytes, nil, nil},
		},
		[]scoreapi.DataType{
			scoreapi.Address,
		},
	}, 0, Revision3},
	{scoreapi.Method{
		scoreapi.Function, "addressToTxHashes",
		scoreapi.FlagReadOnly, 1,
		[]scoreapi.Parameter{
			{"address", scoreapi.Address, nil, nil},
		},
		[]scoreapi.DataType{
			scoreapi.List,
		},
	}, 0, Revision3},
	{scoreapi.Method{
		scoreapi.Function, "acceptScore",
		scoreapi.FlagExternal, 1,
		[]scoreapi.Parameter{
			{"txHash", scoreapi.Bytes, nil, nil},
		},
		nil,
	}, 0, 0},
	{scoreapi.Method{
		scoreapi.Function, "rejectScore",
		scoreapi.FlagExternal, 1,
		[]scoreapi.Parameter{
			{"txHash", scoreapi.Bytes, nil, nil},
		},
		nil,
	}, 0, 0},
	{scoreapi.Method{
		scoreapi.Function, "blockScore",
		scoreapi.FlagExternal, 1,
		[]scoreapi.Parameter{
			{"address", scoreapi.Address, nil, nil},
		},
		nil,
	}, 0, 0},
	{scoreapi.Method{
		scoreapi.Function, "unblockScore",
		scoreapi.FlagExternal, 1,
		[]scoreapi.Parameter{
			{"address", scoreapi.Address, nil, nil},
		},
		nil,
	}, 0, 0},
	{scoreapi.Method{
		scoreapi.Function, "setRevision",
		scoreapi.FlagExternal, 1,
		[]scoreapi.Parameter{
			{"code", scoreapi.Integer, nil, nil},
		},
		nil,
	}, 0, 0},
	{scoreapi.Method{
		scoreapi.Function, "setStepPrice",
		scoreapi.FlagExternal, 1,
		[]scoreapi.Parameter{
			{"price", scoreapi.Integer, nil, nil},
		},
		nil,
	}, 0, 0},
	{scoreapi.Method{
		scoreapi.Function, "setStepCost",
		scoreapi.FlagExternal, 2,
		[]scoreapi.Parameter{
			{"type", scoreapi.String, nil, nil},
			{"cost", scoreapi.Integer, nil, nil},
		},
		nil,
	}, 0, 0},
	{scoreapi.Method{
		scoreapi.Function, "setMaxStepLimit",
		scoreapi.FlagExternal, 2,
		[]scoreapi.Parameter{
			{"contextType", scoreapi.String, nil, nil},
			{"limit", scoreapi.Integer, nil, nil},
		},
		nil,
	}, 0, 0},
	{scoreapi.Method{
		scoreapi.Function, "getRevision",
		scoreapi.FlagReadOnly, 0,
		nil,
		[]scoreapi.DataType{
			scoreapi.Integer,
		},
	}, 0, 0},
	{scoreapi.Method{
		scoreapi.Function, "getStepPrice",
		scoreapi.FlagReadOnly, 0,
		nil,
		[]scoreapi.DataType{
			scoreapi.Integer,
		},
	}, 0, 0},
	{scoreapi.Method{
		scoreapi.Function, "getStepCost",
		scoreapi.FlagReadOnly, 1,
		[]scoreapi.Parameter{
			{"type", scoreapi.String, nil, nil},
		},
		[]scoreapi.DataType{
			scoreapi.Integer,
		},
	}, 0, 0},
	{scoreapi.Method{
		scoreapi.Function, "getStepCosts",
		scoreapi.FlagReadOnly, 0,
		nil,
		[]scoreapi.DataType{
			scoreapi.Dict,
		},
	}, 0, 0},
	{scoreapi.Method{
		scoreapi.Function, "getMaxStepLimit",
		scoreapi.FlagReadOnly, 1,
		[]scoreapi.Parameter{
			{"contextType", scoreapi.String, nil, nil},
		},
		[]scoreapi.DataType{
			scoreapi.Integer,
		},
	}, 0, 0},
	{scoreapi.Method{
		scoreapi.Function, "getScoreStatus",
		scoreapi.FlagReadOnly, 1,
		[]scoreapi.Parameter{
			{"address", scoreapi.Address, nil, nil},
		},
		[]scoreapi.DataType{
			scoreapi.Dict,
		},
	}, 0, 0},
	{scoreapi.Method{
		scoreapi.Function, "getServiceConfig",
		scoreapi.FlagReadOnly, 0,
		nil,
		[]scoreapi.DataType{
			scoreapi.Integer,
		},
	}, 0, 0},
}

func applyStepLimits(fee *FeeConfig, as state.AccountState) error {
	stepLimitTypes := scoredb.NewArrayDB(as, state.VarStepLimitTypes)
	stepLimitDB := scoredb.NewDictDB(as, state.VarStepLimit, 1)
	if fee.StepLimit != nil {
		for _, k := range state.AllStepLimitTypes {
			if err := stepLimitTypes.Put(k); err != nil {
				return err
			}
			icost := fee.StepLimit[k]
			if err := stepLimitDB.Set(k, icost.Value); err != nil {
				return err
			}
		}
	} else {
		for _, k := range state.AllStepLimitTypes {
			if err := stepLimitTypes.Put(k); err != nil {
				return err
			}
			if err := stepLimitDB.Set(k, 0); err != nil {
				return err
			}
		}
	}
	return nil
}

func applyStepCosts(fee *FeeConfig, as state.AccountState) error {
	stepTypes := scoredb.NewArrayDB(as, state.VarStepTypes)
	stepCostDB := scoredb.NewDictDB(as, state.VarStepCosts, 1)
	if fee.StepCosts != nil {
		for _, k := range state.AllStepTypes {
			if err := stepTypes.Put(k); err != nil {
				return err
			}
			icost := fee.StepCosts[k]
			if err := stepCostDB.Set(k, icost.Value); err != nil {
				return err
			}
		}
	} else {
		for _, k := range state.AllStepTypes {
			if err := stepTypes.Put(k); err != nil {
				return err
			}
			if err := stepCostDB.Set(k, 0); err != nil {
				return err
			}
		}
	}
	return nil
}

func applyStepPrice(as state.AccountState, price *big.Int) error {
	return scoredb.NewVarDB(as, state.VarStepPrice).Set(price)
}

const (
	configFile             = "./icon_config.json"
	defaultIISSVersion     = 1
	defaultIISSBlockHeight = 0
	defaultTermPeriod      = 43120
	defaultUnbondingPeriod = defaultTermPeriod * 7
	defaultUnstakeSlotMax  = 1000
	defaultMainPRepCount   = 22
	defaultSubPRepCount    = 78
	defaultIRep            = iiss.MonthBlock * iiss.IScoreICXRatio
	defaultRRep            = iiss.MonthBlock * iiss.IScoreICXRatio
	defaultBondRequirement = 5
	defaultLockMin         = defaultTermPeriod * 5
	defaultLockMax         = defaultTermPeriod * 20
	rewardPoint            = 0.7
	defaultIglobal         = iiss.YearBlock * iiss.IScoreICXRatio
	defaultIprep           = 50
	defaultIcps            = 0
	defaultIrelay          = 0
	defaultIvoter          = 50
)

type config struct {
	TermPeriod      *common.HexInt `json:"termPeriod"`
	IISSVersion     *common.HexInt `json:"iissVersion,omitempty"`
	IISSBlockHeight *common.HexInt `json:"iissBlockHeight,omitempty"`
	MainPRepCount   *common.HexInt `json:"mainPRepCount"`
	SubPRepCount    *common.HexInt `json:"subPRepCount"`
	Irep            *common.HexInt `json:"irep,omitempty"`
	Rrep            *common.HexInt `json:"rrep,omitempty"`
	BondRequirement *common.HexInt `json:"bondRequirement,omitempty"`
	UnbondingPeriod *common.HexInt `json:"unbondingPeriod,omitempty"`
	UnstakeSlotMax  *common.HexInt `json:"unstakeSlotMax,omitempty"`
	LockMin         *common.HexInt `json:"lockMin,omitempty"`
	LockMax         *common.HexInt `json:"lockMax,omitempty"`
	RewardFund      rewardFund     `json:"rewardFund"`
}

type rewardFund struct {
	Iglobal *common.HexInt `json:"Iglobal"`
	Iprep   *common.HexInt `json:"Iprep"`
	Icps    *common.HexInt `json:"Icps"`
	Irelay  *common.HexInt `json:"Irelay"`
	Ivoter  *common.HexInt `json:"Ivoter"`
}

func applyRewardFund(iconConfig *config, s *icstate.State) error {
	rf := &icstate.RewardFund{
		Iglobal: new(big.Int).Set(iconConfig.RewardFund.Iglobal.Value()),
		Iprep:   new(big.Int).Set(iconConfig.RewardFund.Iprep.Value()),
		Icps:    new(big.Int).Set(iconConfig.RewardFund.Icps.Value()),
		Irelay:  new(big.Int).Set(iconConfig.RewardFund.Irelay.Value()),
		Ivoter:  new(big.Int).Set(iconConfig.RewardFund.Ivoter.Value()),
	}
	if err := s.SetRewardFund(rf); err != nil {
		return err
	}
	return nil
}

type FeeConfig struct {
	StepPrice common.HexInt              `json:"stepPrice"`
	StepLimit map[string]common.HexInt64 `json:"stepLimit,omitempty"`
	StepCosts map[string]common.HexInt64 `json:"stepCosts,omitempty"`
}

type ChainConfig struct {
	Revision                 common.HexInt32   `json:"revision"`
	AuditEnabled             common.HexInt16   `json:"auditEnabled"`
	DeployerWhiteListEnabled common.HexInt16   `json:"deployerWhiteListEnabled"`
	Fee                      FeeConfig         `json:"fee"`
	ValidatorList            []*common.Address `json:"validatorList"`
	MemberList               []*common.Address `json:"memberList"`
	BlockInterval            *common.HexInt64  `json:"blockInterval"`
	CommitTimeout            *common.HexInt64  `json:"commitTimeout"`
	TimestampThreshold       *common.HexInt64  `json:"timestampThreshold"`
	RoundLimitFactor         *common.HexInt64  `json:"roundLimitFactor"`
	MinimizeBlockGen         *common.HexInt16  `json:"minimizeBlockGen"`
	DepositTerm              *common.HexInt64  `json:"depositTerm"`
	DepositIssueRate         *common.HexInt64  `json:"depositIssueRate"`
	FeeSharingEnabled        *common.HexInt16  `json:"feeSharingEnabled"`
}

func newIconConfig() *config {
	return &config{
		TermPeriod:      common.NewHexInt(defaultTermPeriod),
		IISSVersion:     common.NewHexInt(defaultIISSVersion),
		IISSBlockHeight: common.NewHexInt(defaultIISSBlockHeight),
		MainPRepCount:   common.NewHexInt(defaultMainPRepCount),
		SubPRepCount:    common.NewHexInt(defaultSubPRepCount),
		Irep:            common.NewHexInt(defaultIRep),
		Rrep:            common.NewHexInt(defaultRRep),
		BondRequirement: common.NewHexInt(defaultBondRequirement),
		LockMin:         common.NewHexInt(defaultLockMin),
		LockMax:         common.NewHexInt(defaultLockMax),
		UnbondingPeriod: common.NewHexInt(defaultUnbondingPeriod),
<<<<<<< HEAD
		UnstakeSlotMax:  common.NewHexInt(defaultUnstakeSlotMax),
=======
		RewardFund: rewardFund{
			Iglobal: common.NewHexInt(defaultIglobal),
			Iprep:   common.NewHexInt(defaultIprep),
			Icps:    common.NewHexInt(defaultIcps),
			Irelay:  common.NewHexInt(defaultIrelay),
			Ivoter:  common.NewHexInt(defaultIvoter),
		},
>>>>>>> efd65d91
	}
}

func (s *chainScore) loadIconConfig() *config {
	iconConfig := newIconConfig()
	f, err := os.Open(configFile)
	if err != nil {
		s.log.Infof("Failed to open configuration file %+v. Use default config", err)
		return iconConfig
	}
	bs, err := ioutil.ReadAll(f)
	if err != nil {
		s.log.Infof("Failed to read configuration file %+v. Use default config", err)
		return iconConfig
	}
	if err = json.Unmarshal(bs, &iconConfig); err != nil {
		s.log.Infof("Failed to unmarshal configuration file %+v. Use default config", err)
		return iconConfig
	}

	return iconConfig
}

func (s *chainScore) Install(param []byte) error {
	var err error
	if s.from != nil {
		return scoreresult.AccessDeniedError.New("AccessDeniedToInstallChainSCORE")
	}

	as := s.cc.GetAccountState(state.SystemID)

	iconConfig := s.loadIconConfig()
	var feeConfig *FeeConfig
	var systemConfig int
	var revision int
	var validators []module.Validator
	var handlers []contract.ContractHandler

	switch s.cc.ChainID() {
	case CIDForMainNet:
		// initialize for main network
		feeConfig = new(FeeConfig)
		feeConfig.StepPrice.SetString("10000000000", 10)
		feeConfig.StepLimit = map[string]common.HexInt64{
			state.StepLimitTypeInvoke: {0x78000000},
			state.StepLimitTypeQuery:  {0x780000},
		}
		feeConfig.StepCosts = map[string]common.HexInt64{
			state.StepTypeDefault:          {1_000_000},
			state.StepTypeContractCall:     {15_000},
			state.StepTypeContractCreate:   {200_000},
			state.StepTypeContractUpdate:   {80_000},
			state.StepTypeContractDestruct: {-70_000},
			state.StepTypeContractSet:      {30_000},
			state.StepTypeGet:              {0},
			state.StepTypeSet:              {200},
			state.StepTypeReplace:          {50},
			state.StepTypeDelete:           {-150},
			state.StepTypeInput:            {200},
			state.StepTypeEventLog:         {100},
			state.StepTypeApiCall:          {0},
		}
		systemConfig = state.SysConfigAudit
		revision = Revision1

		// prepare Governance SCORE
		governance, err := ioutil.ReadFile("icon_governance.zip")
		if err != nil || len(governance) == 0 {
			return transaction.InvalidGenesisError.Wrap(err, "FailOnGovernance")
		}
		params := json.RawMessage("{}")
		handler := contract.NewDeployHandlerForPreInstall(
			common.MustNewAddressFromString("hx677133298ed5319607a321a38169031a8867085c"),
			s.cc.Governance(),
			"application/zip",
			governance,
			&params,
			s.cc.Logger(),
		)
		handlers = append(handlers, handler)
	default:
		var chainConfig ChainConfig
		if param != nil {
			if err := json.Unmarshal(param, &chainConfig); err != nil {
				return scoreresult.Errorf(module.StatusIllegalFormat, "Failed to parse parameter for chainScore. err(%+v)\n", err)
			}
		}

		if chainConfig.Revision.Value != 0 {
			revision = int(chainConfig.Revision.Value)
			if revision > MaxRevision {
				return scoreresult.IllegalFormatError.Errorf(
					"RevisionIsHigherMax(%d > %d)", revision, MaxRevision)
			} else if revision > LatestRevision {
				s.log.Warnf("Revision in genesis is higher than latest(%d > %d)",
					revision, LatestRevision)
			}
		}

		validators = make([]module.Validator, len(chainConfig.ValidatorList))
		for i, validator := range chainConfig.ValidatorList {
			validators[i], _ = state.ValidatorFromAddress(validator)
			s.log.Debugf("add validator %d: %v", i, validator)
		}
		feeConfig = &chainConfig.Fee
	}

	if err := scoredb.NewVarDB(as, state.VarRevision).Set(revision); err != nil {
		return err
	}

	// load validatorList
	// set block interval 2 seconds
	if err := scoredb.NewVarDB(as, state.VarBlockInterval).Set(2000); err != nil {
		return err
	}

	// skip transaction
	if err := scoredb.NewVarDB(as, state.VarRoundLimitFactor).Set(3); err != nil {
		return err
	}

	if err := scoredb.NewVarDB(as, state.VarChainID).Set(s.cc.ChainID()); err != nil {
		return err
	}

	if feeConfig != nil {
		if err = applyStepLimits(feeConfig, as); err != nil {
			return err
		}
		if err = applyStepCosts(feeConfig, as); err != nil {
			return err
		}
		if err = applyStepPrice(as, &feeConfig.StepPrice.Int); err != nil {
			return err
		}
	}

	if len(validators) > 0 {
		if err := s.cc.GetValidatorState().Set(validators); err != nil {
			return errors.CriticalUnknownError.Wrap(err, "FailToSetValidators")
		}
	}

	if err := scoredb.NewVarDB(as, state.VarServiceConfig).Set(systemConfig); err != nil {
		return err
	}

	s.handleRevisionChange(as, Revision1, revision)

	s.cc.GetExtensionState().Reset(iiss.NewExtensionSnapshot(s.cc.Database(), nil))
	es := s.cc.GetExtensionState().(*iiss.ExtensionStateImpl)
	if err = es.State.SetIISSVersion(int(iconConfig.IISSVersion.Int64())); err != nil {
		return err
	}
	if err = es.State.SetIISSBlockHeight(iconConfig.IISSBlockHeight.Int64()); err != nil {
		return err
	}
	if err = es.State.SetTermPeriod(iconConfig.TermPeriod.Int64()); err != nil {
		return err
	}
	if err = es.State.SetIRep(iconConfig.Irep.Value()); err != nil {
		return err
	}
	if err = es.State.SetRRep(iconConfig.Rrep.Value()); err != nil {
		return err
	}
	if err = es.State.SetMainPRepCount(iconConfig.MainPRepCount.Int64()); err != nil {
		return err
	}
	if err = es.State.SetSubPRepCount(iconConfig.SubPRepCount.Int64()); err != nil {
		return err
	}
	if err = es.State.SetBondRequirement(iconConfig.BondRequirement.Int64()); err != nil {
		return err
	}
	if err = es.State.SetLockVariables(iconConfig.LockMin.Value(), iconConfig.LockMax.Value()); err != nil {
		return err
	}
	if err = es.State.SetUnbondingPeriod(iconConfig.UnbondingPeriod.Int64()); err != nil {
		return err
	}
	if err = applyRewardFund(iconConfig, es.State); err != nil {
		return err
	}
	if err = es.State.SetUnstakeSlotMax(iconConfig.UnstakeSlotMax.Int64()); err != nil {
		return err
	}

	for _, handler := range handlers {
		status, _, _, _ := s.cc.Call(handler, s.cc.StepAvailable())
		if status != nil {
			return transaction.InvalidGenesisError.Wrap(status,
				"FAIL to install initial governance score.")
		}
	}
	return nil
}

func (s *chainScore) Update(param []byte) error {
	return nil
}

func (s *chainScore) GetAPI() *scoreapi.Info {
	ass := s.cc.GetAccountSnapshot(state.SystemID)
	as := scoredb.NewStateStoreWith(ass)
	revision := int(scoredb.NewVarDB(as, state.VarRevision).Int64())
	mLen := len(chainMethods)
	methods := make([]*scoreapi.Method, mLen)
	j := 0
	for _, m := range chainMethods {
		if m.minVer <= revision && (m.maxVer == 0 || revision <= m.maxVer) {
			methods[j] = &m.Method
			j += 1
		}
	}

	return scoreapi.NewInfo(methods[:j])
}

func (s *chainScore) checkGovernance(charge bool) error {
	if !s.gov {
		if charge {
			if !s.cc.ApplySteps(state.StepTypeContractCall, 1) {
				return scoreresult.OutOfStepError.New("UserCodeError")
			}
		}
		return scoreresult.New(module.StatusAccessDenied, "NoPermission")
	}
	return nil
}

func newChainScore(cc contract.CallContext, from module.Address, value *big.Int) (contract.SystemScore, error) {
	return &chainScore{
			cc:    cc,
			from:  from,
			value: value,
			log:   cc.Logger(),
			gov:   cc.Governance().Equal(from),
		},
		nil
}<|MERGE_RESOLUTION|>--- conflicted
+++ resolved
@@ -609,9 +609,7 @@
 		LockMin:         common.NewHexInt(defaultLockMin),
 		LockMax:         common.NewHexInt(defaultLockMax),
 		UnbondingPeriod: common.NewHexInt(defaultUnbondingPeriod),
-<<<<<<< HEAD
 		UnstakeSlotMax:  common.NewHexInt(defaultUnstakeSlotMax),
-=======
 		RewardFund: rewardFund{
 			Iglobal: common.NewHexInt(defaultIglobal),
 			Iprep:   common.NewHexInt(defaultIprep),
@@ -619,7 +617,6 @@
 			Irelay:  common.NewHexInt(defaultIrelay),
 			Ivoter:  common.NewHexInt(defaultIvoter),
 		},
->>>>>>> efd65d91
 	}
 }
 
