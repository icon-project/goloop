package v3

import (
	"encoding/hex"
	"fmt"
	"math/big"
	"sync"
	"time"

	"github.com/icon-project/goloop/module"
	"github.com/icon-project/goloop/service/scoreresult"
	"github.com/icon-project/goloop/service/trace"
)

type traceCallback struct {
	lock    sync.Mutex
	logs    []interface{}
	last    error
	ts      time.Time
	channel chan interface{}
	bt      *trace.BalanceTracer
}

type traceLog struct {
	Level module.TraceLevel `json:"level"`
	Msg   string            `json:"msg"`
	Ts    int64             `json:"ts"`
}

func (t *traceCallback) OnLog(level module.TraceLevel, msg string) {
	t.lock.Lock()
	defer t.lock.Unlock()

	ts := time.Now()
	if len(t.logs) == 0 {
		t.ts = ts
	}
	dur := ts.Sub(t.ts) / time.Microsecond
	t.logs = append(t.logs, traceLog{level, msg, int64(dur)})
}

func (t *traceCallback) OnEnd(e error) {
	t.lock.Lock()
	defer t.lock.Unlock()

	t.last = e

	t.channel <- e
	close(t.channel)
}

func (t *traceCallback) invokeTraceToJSON() interface{} {
	t.lock.Lock()
	defer t.lock.Unlock()

	result := map[string]interface{}{
		"logs": t.logs,
	}
	if t.last == nil {
		result["status"] = "0x1"
	} else {
		result["status"] = "0x0"
		status, _ := scoreresult.StatusOf(t.last)
		result["failure"] = map[string]interface{}{
			"code":    status,
			"message": t.last.Error(),
		}
	}
	return result
}

func (t *traceCallback) balanceChangeToJSON(blk module.Block) interface{} {
	t.lock.Lock()
	defer t.lock.Unlock()

	result := map[string]interface{}{
		"blockHash":     "0x" + hex.EncodeToString(blk.ID()),
		"prevBlockHash": "0x" + hex.EncodeToString(blk.PrevID()),
		"blockHeight":   fmt.Sprintf("%#x", blk.Height()),
		"timestamp":     fmt.Sprintf("%#x", blk.Timestamp()),
	}

	balanceChanges := t.bt.ToJSON()
	if balanceChanges != nil {
		result["balanceChanges"] = balanceChanges
	}
	return result
}

<<<<<<< HEAD
func (t *traceCallback) OnTransactionStart(txIndex int32, txHash []byte, isBlockTx bool) error {
=======
func (t *traceCallback) OnTransactionStart(txIndex int, txHash []byte, isBlockTx bool) error {
>>>>>>> b2283783
	if t.bt != nil {
		t.lock.Lock()
		defer t.lock.Unlock()
		return t.bt.OnTransactionStart(txIndex, txHash, isBlockTx)
	}
	return nil
}

func (t *traceCallback) OnTransactionReset() error {
	t.lock.Lock()
	defer t.lock.Unlock()

	t.logs = nil
	if t.bt != nil {
		return t.bt.OnTransactionReset()
	}
	return nil
}

func (t *traceCallback) OnTransactionEnd(txIndex int, txHash []byte) error {
	if t.bt != nil {
		t.lock.Lock()
		defer t.lock.Unlock()
		return t.bt.OnTransactionEnd(txIndex, txHash)
	}
	return nil
}

func (t *traceCallback) OnFrameEnter() error {
	if t.bt != nil {
		t.lock.Lock()
		defer t.lock.Unlock()
		return t.bt.OnFrameEnter()
	}
	return nil
}

func (t *traceCallback) OnFrameExit(success bool) error {
	if t.bt != nil {
		t.lock.Lock()
		defer t.lock.Unlock()
		return t.bt.OnFrameExit(success)
	}
	return nil
}

func (t *traceCallback) OnBalanceChange(opType module.OpType, from, to module.Address, amount *big.Int) error {
	if t.bt != nil {
		t.lock.Lock()
		defer t.lock.Unlock()
		return t.bt.OnBalanceChange(opType, from, to, amount)
	}
	return nil
}<|MERGE_RESOLUTION|>--- conflicted
+++ resolved
@@ -87,11 +87,7 @@
 	return result
 }
 
-<<<<<<< HEAD
-func (t *traceCallback) OnTransactionStart(txIndex int32, txHash []byte, isBlockTx bool) error {
-=======
 func (t *traceCallback) OnTransactionStart(txIndex int, txHash []byte, isBlockTx bool) error {
->>>>>>> b2283783
 	if t.bt != nil {
 		t.lock.Lock()
 		defer t.lock.Unlock()
