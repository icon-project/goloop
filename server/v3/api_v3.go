--- conflicted
+++ resolved
@@ -735,7 +735,42 @@
 	return proofs, nil
 }
 
-<<<<<<< HEAD
+func getScoreStatus(ctx *jsonrpc.Context, params *jsonrpc.Params) (interface{}, error) {
+	var param ScoreAddressParam
+	debug := ctx.IncludeDebug()
+	if err := params.Convert(&param); err != nil {
+		return nil, jsonrpc.ErrorCodeInvalidParams.Wrap(err, debug)
+	}
+	chain, err := ctx.Chain()
+	if err != nil {
+		return nil, jsonrpc.ErrorCodeServer.Wrap(err, debug)
+	}
+	bm := chain.BlockManager()
+	sm := chain.ServiceManager()
+	if bm == nil || sm == nil {
+		return nil, jsonrpc.ErrorCodeServer.New("Stopped")
+	}
+	b, err := getBlock(chain, bm, param.Height)
+	if err != nil {
+		if errors.NotFoundError.Equals(err) {
+			return nil, jsonrpc.ErrorCodeNotFound.Wrap(err, debug)
+		}
+		return nil, jsonrpc.ErrorCodeSystem.Wrap(err, debug)
+	}
+	s, err := sm.GetSCOREStatus(b.Result(), param.Address.Address())
+	if err != nil {
+		if errors.NotFoundError.Equals(err) {
+			return nil, jsonrpc.ErrorCodeNotFound.Wrap(err, debug)
+		}
+		return nil, jsonrpc.ErrorCodeSystem.Wrap(err, debug)
+	}
+	jso, err := s.ToJSON(b.Height(), module.JSONVersion3)
+	if err != nil {
+		return nil, jsonrpc.ErrorCodeSystem.Wrap(err, debug)
+	}
+	return jso, nil
+}
+
 func getBTPNetworkInfo(ctx *jsonrpc.Context, params *jsonrpc.Params) (interface{}, error) {
 	debug := ctx.IncludeDebug()
 
@@ -849,28 +884,16 @@
 		return nil, jsonrpc.ErrorCodeInvalidParams.Wrap(err, debug)
 	}
 
-=======
-func getScoreStatus(ctx *jsonrpc.Context, params *jsonrpc.Params) (interface{}, error) {
-	var param ScoreAddressParam
-	debug := ctx.IncludeDebug()
-	if err := params.Convert(&param); err != nil {
-		return nil, jsonrpc.ErrorCodeInvalidParams.Wrap(err, debug)
-	}
->>>>>>> 7c441096
-	chain, err := ctx.Chain()
-	if err != nil {
-		return nil, jsonrpc.ErrorCodeServer.Wrap(err, debug)
-	}
-<<<<<<< HEAD
-
-=======
->>>>>>> 7c441096
+	chain, err := ctx.Chain()
+	if err != nil {
+		return nil, jsonrpc.ErrorCodeServer.Wrap(err, debug)
+	}
+
 	bm := chain.BlockManager()
 	sm := chain.ServiceManager()
 	if bm == nil || sm == nil {
 		return nil, jsonrpc.ErrorCodeServer.New("Stopped")
 	}
-<<<<<<< HEAD
 
 	if err := checkBaseHeight(chain, height); err != nil {
 		return nil, jsonrpc.ErrorCodeNotFound.Wrap(err, debug)
@@ -1048,27 +1071,6 @@
 	}
 	res["networkTypeIDs"] = ontids
 	return res, nil
-=======
-	b, err := getBlock(chain, bm, param.Height)
-	if err != nil {
-		if errors.NotFoundError.Equals(err) {
-			return nil, jsonrpc.ErrorCodeNotFound.Wrap(err, debug)
-		}
-		return nil, jsonrpc.ErrorCodeSystem.Wrap(err, debug)
-	}
-	s, err := sm.GetSCOREStatus(b.Result(), param.Address.Address())
-	if err != nil {
-		if errors.NotFoundError.Equals(err) {
-			return nil, jsonrpc.ErrorCodeNotFound.Wrap(err, debug)
-		}
-		return nil, jsonrpc.ErrorCodeSystem.Wrap(err, debug)
-	}
-	jso, err := s.ToJSON(b.Height(), module.JSONVersion3)
-	if err != nil {
-		return nil, jsonrpc.ErrorCodeSystem.Wrap(err, debug)
-	}
-	return jso, nil
->>>>>>> 7c441096
 }
 
 // convert TransactionList to []Transaction
