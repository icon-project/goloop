--- conflicted
+++ resolved
@@ -26,13 +26,11 @@
 )
 
 const (
-	SysConfigAudit = 1 << iota
+	SysConfigFee = 1 << iota
+	SysConfigAudit
 	SysConfigDeployerWhiteList
-<<<<<<< HEAD
 	SysConfigScorePackageValidator
 	SysConfigMembership
-=======
->>>>>>> a86e287c
 )
 
 const (
@@ -74,16 +72,11 @@
 
 	GetMembers() []module.Member
 	IsDeployer(addr string) bool
-<<<<<<< HEAD
-	CfgFeeEnabled() bool
-	CfgAuditEnabled() bool
-	CfgDeployWhiteListEnabled() bool
-	CfgPackageValidatorEnabled() bool
-	CfgMembershipEnabled() bool
-=======
+	FeeEnabled() bool
 	AuditEnabled() bool
 	DeployWhiteListEnabled() bool
->>>>>>> a86e287c
+	PackageValidatorEnabled() bool
+	MembershipEnabled() bool
 }
 
 type BlockInfo struct {
@@ -141,7 +134,7 @@
 }
 
 func (c *worldContext) SetValidators(vl []module.Validator) error {
-	if c.CfgMembershipEnabled() {
+	if c.MembershipEnabled() {
 		as := c.GetAccountState(SystemID)
 		members := scoredb.NewArrayDB(as, VarMembers)
 		size := members.Size()
@@ -161,7 +154,7 @@
 }
 
 func (c *worldContext) GrantValidator(v module.Validator) error {
-	if c.CfgMembershipEnabled() {
+	if c.MembershipEnabled() {
 		as := c.GetAccountState(SystemID)
 		members := scoredb.NewArrayDB(as, VarMembers)
 		size := members.Size()
@@ -260,8 +253,7 @@
 	}
 }
 
-<<<<<<< HEAD
-func (c *worldContext) CfgFeeEnabled() bool {
+func (c *worldContext) FeeEnabled() bool {
 	c.updateSystemInfo()
 	if c.systemInfo.sysConfig&SysConfigFee == 0 {
 		return false
@@ -269,10 +261,7 @@
 	return true
 }
 
-func (c *worldContext) CfgAuditEnabled() bool {
-=======
 func (c *worldContext) AuditEnabled() bool {
->>>>>>> a86e287c
 	c.updateSystemInfo()
 	if c.systemInfo.sysConfig&SysConfigAudit == 0 {
 		return false
@@ -280,11 +269,7 @@
 	return true
 }
 
-<<<<<<< HEAD
-func (c *worldContext) CfgDeployWhiteListEnabled() bool {
-=======
 func (c *worldContext) DeployWhiteListEnabled() bool {
->>>>>>> a86e287c
 	c.updateSystemInfo()
 	if c.systemInfo.sysConfig&SysConfigDeployerWhiteList == 0 {
 		return false
@@ -292,8 +277,7 @@
 	return true
 }
 
-<<<<<<< HEAD
-func (c *worldContext) CfgPackageValidatorEnabled() bool {
+func (c *worldContext) PackageValidatorEnabled() bool {
 	c.updateSystemInfo()
 	if c.systemInfo.sysConfig&SysConfigScorePackageValidator == 0 {
 		return false
@@ -301,7 +285,7 @@
 	return true
 }
 
-func (c *worldContext) CfgMembershipEnabled() bool {
+func (c *worldContext) MembershipEnabled() bool {
 	c.updateSystemInfo()
 	if c.systemInfo.sysConfig&SysConfigMembership == 0 {
 		return false
@@ -320,8 +304,6 @@
 	return ml
 }
 
-=======
->>>>>>> a86e287c
 func (c *worldContext) IsDeployer(addr string) bool {
 	if c.systemInfo.deployer == nil {
 		return false
