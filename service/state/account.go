--- conflicted
+++ resolved
@@ -179,137 +179,8 @@
 	return s.store.Get(k)
 }
 
-<<<<<<< HEAD
-func (s *accountSnapshotImpl) IsEmpty() bool {
-	return s.balance.Sign() == 0 && s.store == nil && (!s.fIsContract) && s.state == 0
-}
-
-func (s *accountSnapshotImpl) Bytes() []byte {
-	b, err := codec.MarshalToBytes(s)
-	if err != nil {
-		panic(err)
-	}
-	return b
-}
-
-func (s *accountSnapshotImpl) Contract() ContractSnapshot {
-	if s.curContract == nil {
-		return nil
-	}
-	return s.curContract
-}
-
-func (s *accountSnapshotImpl) NextContract() ContractSnapshot {
-	if s.nextContract == nil {
-		return nil
-	}
-	return s.nextContract
-}
-
-func (s *accountSnapshotImpl) Reset(database db.Database, data []byte) error {
-	s.database = database
-	_, err := codec.UnmarshalFromBytes(data, s)
-	return err
-}
-
-func (s *accountSnapshotImpl) Flush() error {
-	if err := s.apiInfo.Flush(); err != nil {
-		return err
-	}
-	if s.curContract != nil {
-		if err := s.curContract.flush(); err != nil {
-			return err
-		}
-	}
-	if s.nextContract != nil {
-		if err := s.nextContract.flush(); err != nil {
-			return err
-		}
-	}
-	if s.objGraph != nil {
-		if err := s.objGraph.flush(); err != nil {
-			return err
-		}
-	}
-	if sp, ok := s.store.(trie.Snapshot); ok {
-		return sp.Flush()
-	}
-	return nil
-}
-
-func (s *accountSnapshotImpl) Equal(object trie.Object) bool {
-	if s2, ok := object.(*accountSnapshotImpl); ok {
-		if s == s2 {
-			return true
-		}
-		if s == nil || s2 == nil {
-			return false
-		}
-		if s.version != s2.version {
-			return false
-		}
-		if s.fIsContract != s2.fIsContract ||
-			s.balance.Cmp(&s2.balance.Int) != 0 || s.state != s2.state {
-			return false
-		}
-		if s.contractOwner.Equal(s2.contractOwner) == false {
-			return false
-		}
-		if s.curContract.Equal(s2.curContract) == false {
-			return false
-		}
-		if s.nextContract.Equal(s2.nextContract) == false {
-			return false
-		}
-		if s.apiInfo.Equal(&s2.apiInfo) == false {
-			return false
-		}
-		if s.objGraph.Equal(s2.objGraph) == false {
-			return false
-		}
-		if s.deposits.Equal(s2.deposits) == false {
-			return false
-		}
-		if s.store == s2.store {
-			return true
-		}
-		if s.store == nil || s2.store == nil {
-			return false
-		}
-		return s.store.Equal(s2.store, false)
-	} else {
-		log.Panicf("Replacing accountSnapshotImpl with other object(%T)", object)
-	}
-	return false
-}
-
-func (s *accountSnapshotImpl) Resolve(bd merkle.Builder) error {
-	if err := s.apiInfo.Resolve(bd); err != nil {
-		return err
-	}
-	if s.store != nil {
-		s.store.Resolve(bd)
-	}
-	if s.curContract != nil {
-		if err := s.curContract.Resolve(bd); err != nil {
-			return err
-		}
-	}
-	if s.nextContract != nil {
-		if err := s.nextContract.Resolve(bd); err != nil {
-			return err
-		}
-	}
-	if s.objGraph != nil {
-		if err := s.objGraph.Resolve(bd); err != nil {
-			return err
-		}
-	}
-	return nil
-=======
 func (s *accountData) IsEmpty() bool {
 	return s.balance.Sign() == 0 && s.store == nil && (!s.isContract) && s.state == 0
->>>>>>> 48c9bae3
 }
 
 func (s *accountData) IsContractOwner(owner module.Address) bool {
