--- conflicted
+++ resolved
@@ -164,11 +164,8 @@
 	if !frame.isQuery {
 		if success {
 			frame.parent.applyFrameLogsOf(frame)
-<<<<<<< HEAD
 			frame.parent.applyBTPMessagesOf(frame)
-=======
 			frame.parent.applyFeePayerInfoOf(frame)
->>>>>>> 962146e1
 		} else {
 			cc.Reset(frame.snapshot)
 		}
