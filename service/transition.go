package service

import (
	"container/list"
	"fmt"
	"math/big"
	"sync"
	"time"

	"github.com/icon-project/goloop/btp"
	"github.com/icon-project/goloop/chain/base"
	"github.com/icon-project/goloop/common"
	"github.com/icon-project/goloop/common/db"
	"github.com/icon-project/goloop/common/errors"
	"github.com/icon-project/goloop/common/log"
	"github.com/icon-project/goloop/module"
	"github.com/icon-project/goloop/service/contract"
	"github.com/icon-project/goloop/service/eeproxy"
	"github.com/icon-project/goloop/service/scoredb"
	"github.com/icon-project/goloop/service/state"
	ssync "github.com/icon-project/goloop/service/sync2"
	"github.com/icon-project/goloop/service/transaction"
	"github.com/icon-project/goloop/service/txresult"
)

const (
	RetryCount = 2
)

type transitionStep int

const (
	stepInited    transitionStep = iota // parent, patch/normalTxes and state are ready.
	stepValidated                       // Upon inited state, Txes are validated.
	stepValidating
	stepExecuting
	stepComplete // all information is ready. REMARK: InitTransition only has some result parts - result and nextValidators
	stepError    // fails validation or execution
	stepCanceled // canceled. requested to cancel after complete execution, just remain stepFinished
)

func (s transitionStep) String() string {
	switch s {
	case stepInited:
		return "stepInited"
	case stepValidating:
		return "stepValidating"
	case stepValidated:
		return "stepValidated"
	case stepExecuting:
		return "stepExecuting"
	case stepComplete:
		return "stepComplete"
	case stepError:
		return "stepError"
	case stepCanceled:
		return "stepCanceled"
	default:
		return fmt.Sprintf("stepUnknown(%d)", int(s))
	}
}

type transitionCallbackForTrace struct {
	info *module.TraceInfo
}

func (cb *transitionCallbackForTrace) OnValidate(tr module.Transition, e error) {
	if e != nil {
		cb.info.Callback.OnEnd(e)
	}
}

func (cb *transitionCallbackForTrace) OnExecute(tr module.Transition, e error) {
	cb.info.Callback.OnEnd(e)
}

type transitionID struct{}

type transitionContext struct {
	db    db.Database
	cm    contract.ContractManager
	eem   eeproxy.Manager
	chain module.Chain
	log   log.Logger
	plt   base.Platform
	tsc   *TxTimestampChecker
	sass  state.AccountSnapshot
	tim   TXIDManager
	dsm   DSRManager
}

func (tc *transitionContext) onWorldFinalize(wss state.WorldSnapshot) {
	ass := wss.GetAccountSnapshot(state.SystemID)
	if ass != nil && ass.StorageChangedAfter(tc.sass) {
		regulator := tc.chain.Regulator()
		as := scoredb.NewStateStoreWith(ass)
		timeout := scoredb.NewVarDB(as, state.VarCommitTimeout).Int64()
		interval := scoredb.NewVarDB(as, state.VarBlockInterval).Int64()
		if timeout > 0 || interval > 0 {
			regulator.SetBlockInterval(
				time.Duration(interval)*time.Millisecond,
				time.Duration(timeout)*time.Millisecond)
		}

		tsThreshold := scoredb.NewVarDB(as, state.VarTimestampThreshold).Int64()
		if tsThreshold > 0 {
			tc.tsc.SetThreshold(time.Duration(tsThreshold) * time.Millisecond)
			tc.tim.OnThresholdChange()
		}
		tc.dsm.OnFinalizeState(ass)
		tc.sass = ass
	}
	tc.plt.OnExtensionSnapshotFinalization(wss.GetExtensionSnapshot(), tc.log)
}

type transition struct {
	parent *transition
	pid    *transitionID
	id     *transitionID
	bi     module.BlockInfo
	pbi    module.BlockInfo
	csi    module.ConsensusInfo
	bs     module.BTPSection

	patchTransactions  module.TransactionList
	normalTransactions module.TransactionList

	*transitionContext

	cb module.TransitionCallback

	// internal processing state
	step  transitionStep
	mutex sync.Mutex

	result         []byte
	receiptWriter  db.Writer
	worldSnapshot  state.WorldSnapshot
	patchReceipts  module.ReceiptList
	normalReceipts module.ReceiptList
	btpDigest      module.BTPDigest
	logsBloom      txresult.LogsBloom

	transactionCount int
	executeDuration  time.Duration
	txFlushDuration  time.Duration

	syncer ssync.Syncer

	ti *module.TraceInfo

	ptxIDs   TXIDLogger
	ntxIDs   TXIDLogger
	ptxCount int
	ntxCount int

	dsrTracker DSRTracker
}

func patchTransition(t *transition, bi module.BlockInfo, patchTXs module.TransactionList) *transition {
	if patchTXs == nil {
		patchTXs = transaction.NewTransactionListFromSlice(t.db, nil)
	}
	if len(patchTXs.Hash()) == 0 {
		bi = nil
	}
	return &transition{
		parent:             t.parent,
		pid:                t.pid,
		id:                 new(transitionID),
		bi:                 t.bi,
		pbi:                bi,
		csi:                t.csi,
		patchTransactions:  patchTXs,
		normalTransactions: t.normalTransactions,
		transitionContext:  t.transitionContext,
		step:               stepInited,
	}
}

func newTransition(
	parent *transition,
	patchtxs module.TransactionList,
	normaltxs module.TransactionList,
	bi module.BlockInfo,
	csi module.ConsensusInfo,
	alreadyValidated bool,
) *transition {
	var step transitionStep
	if alreadyValidated {
		step = stepValidated
	} else {
		step = stepInited
	}

	if patchtxs == nil {
		patchtxs = transaction.NewTransactionListFromSlice(parent.db, nil)
	}
	if normaltxs == nil {
		normaltxs = transaction.NewTransactionListFromSlice(parent.db, nil)
	}
	return &transition{
		parent:             parent,
		pid:                parent.id,
		id:                 new(transitionID),
		bi:                 bi,
		csi:                csi,
		patchTransactions:  patchtxs,
		normalTransactions: normaltxs,
		transitionContext:  parent.transitionContext,
		step:               step,
	}
}

func newWorldSnapshot(database db.Database, plt base.Platform, result []byte, vl module.ValidatorList) (state.WorldSnapshot, error) {
	var stateHash, extensionData, btpHash []byte
	if len(result) > 0 {
		tr, err := newTransitionResultFromBytes(result)
		if err != nil {
			return nil, err
		}
		stateHash = tr.StateHash
		extensionData = tr.ExtensionData
		btpHash = tr.BTPData
	}
	var ess state.ExtensionSnapshot
	if plt != nil {
		ess = plt.NewExtensionSnapshot(database, extensionData)
	}
	vss, err := state.ValidatorSnapshotFromList(database, vl)
	if err != nil {
		return nil, err
	}
	return state.NewWorldSnapshot(database, stateHash, vss, ess, btpHash), nil
}

// all parameters should be valid.
func newInitTransition(dbase db.Database,
	result []byte,
	validatorList module.ValidatorList,
	cm contract.ContractManager,
	em eeproxy.Manager, chain module.Chain,
	logger log.Logger, plt base.Platform,
	tsc *TxTimestampChecker,
	tim TXIDManager,
	dsm DSRManager,
) (*transition, error) {
	wss, err := newWorldSnapshot(dbase, plt, result, validatorList)
	if err != nil {
		return nil, err
	}
	tr := &transition{
		id:                 new(transitionID),
		patchTransactions:  transaction.NewTransactionListFromSlice(dbase, nil),
		normalTransactions: transaction.NewTransactionListFromSlice(dbase, nil),
		patchReceipts:      txresult.NewReceiptListFromHash(dbase, nil),
		normalReceipts:     txresult.NewReceiptListFromHash(dbase, nil),
		bi:                 common.NewBlockInfo(0, 0),
		transitionContext: &transitionContext{
			db:    dbase,
			cm:    cm,
			eem:   em,
			chain: chain,
			log:   logger,
			plt:   plt,
			tsc:   tsc,
			tim:   tim,
			dsm:   dsm,
		},
		step:          stepComplete,
		result:        result,
		worldSnapshot: wss,
		ptxIDs:        tim.NewLogger(module.TransactionGroupPatch, 0, 0),
		ntxIDs:        tim.NewLogger(module.TransactionGroupNormal, 0, 0),
		dsrTracker:    dsm.NewTracker(),
	}
	return tr, nil
}

func (t *transition) PatchTransactions() module.TransactionList {
	return t.patchTransactions
}
func (t *transition) NormalTransactions() module.TransactionList {
	return t.normalTransactions
}

func (t *transition) PatchReceipts() module.ReceiptList {
	return t.patchReceipts
}
func (t *transition) NormalReceipts() module.ReceiptList {
	return t.normalReceipts
}

// startExecution executes this transition.
// The result is asynchronously notified by cb. canceler can be used
// to cancel it after calling Execute. After canceler returns true,
// all succeeding cb functions may not be called back.
// REMARK: It is assumed to be called once. Any additional call returns
// error.
func (t *transition) startExecution(setup func() error) (canceler func() bool, err error) {
	t.mutex.Lock()
	defer t.mutex.Unlock()

	switch t.step {
	case stepInited:
		t.step = stepValidating
	case stepValidated:
		t.step = stepExecuting
	default:
		return nil, errors.InvalidStateError.Errorf("Invalid transition state: %s", t.step)
	}

	if err := setup(); err != nil {
		return nil, err
	}

	if t.syncer == nil {
		go t.doExecute(t.step == stepExecuting)
	} else {
		go t.doForceSync()
	}

	return t.cancelExecution, nil
}

func (t *transition) Execute(cb module.TransitionCallback) (canceler func() bool, err error) {
	if cb == nil {
		return nil, errors.IllegalArgumentError.New("TraceCallbackIsNil")
	}

	return t.startExecution(func() error {
		t.cb = cb
		return nil
	})
}

func (t *transition) ExecuteForTrace(ti module.TraceInfo) (canceler func() bool, err error) {
	t.log.Debugf("ExecuteForTrace() start: ti=%#v", ti)
	if ti.Callback == nil {
		return nil, errors.IllegalArgumentError.New("TraceCallbackIsNil")
	}

	if ti.Range == module.TraceRangeTransaction {
		switch ti.Group {
		case module.TransactionGroupNormal:
			if _, err := t.normalTransactions.Get(ti.Index); err != nil {
				return nil, errors.IllegalArgumentError.Errorf("InvalidTransactionIndex(n=%d)", ti.Index)
			}
		case module.TransactionGroupPatch:
			if _, err := t.patchTransactions.Get(ti.Index); err != nil {
				return nil, errors.IllegalArgumentError.Errorf("InvalidTransactionIndex(n=%d)", ti.Index)
			}
		default:
			return nil, errors.IllegalArgumentError.Errorf("UnknownTransactionGroup(%d)", ti.Group)
		}
	}

	return t.startExecution(func() error {
		if t.syncer != nil {
			return errors.InvalidStateError.New("TraceWithSyncTransition")
		}
		// no need to validate the tx again for trace so jump to stepExecuting
		t.step = stepExecuting
		t.ti = &ti
		t.cb = &transitionCallbackForTrace{info: t.ti}
		return nil
	})
}

// Result returns service manager defined result bytes.
func (t *transition) Result() []byte {
	t.mutex.Lock()
	defer t.mutex.Unlock()

	if t.step != stepComplete {
		return nil
	}
	return t.result
}

// NextValidators returns the addresses of validators as a result of
// transaction processing.
// It may return nil before cb.OnExecute is called back by Execute.
func (t *transition) NextValidators() module.ValidatorList {
	t.mutex.Lock()
	defer t.mutex.Unlock()

	if t.step != stepComplete {
		return nil
	}
	return t.worldSnapshot.GetValidatorSnapshot()
}

// LogsBloom returns log bloom filter for this transition.
// It may return nil before cb.OnExecute is called back by Execute.
func (t *transition) LogsBloom() module.LogsBloom {
	t.mutex.Lock()
	defer t.mutex.Unlock()

	if t.step != stepComplete {
		return nil
	}
	return &t.logsBloom
}

func (t *transition) BlockInfo() module.BlockInfo {
	return t.bi
}

func (t *transition) newWorldContext(execution bool) (state.WorldContext, error) {
	var ws state.WorldState
	if t.parent != nil {
		var err error
		ws, err = state.WorldStateFromSnapshot(t.parent.worldSnapshot)
		if err != nil {
			return nil, err
		}
	} else {
		ws = state.NewWorldState(t.db, nil, nil, nil, nil)
	}
	if execution {
		ws.EnableNodeCache()
	}
	return state.NewWorldContext(ws, t.bi, t.csi, t.plt), nil
}

func (t *transition) newContractContext(wc state.WorldContext) contract.Context {
	priority := eeproxy.ForTransaction
	if t.ti != nil {
		priority = eeproxy.ForQuery
	}
	return contract.NewContext(wc, t.cm, t.eem, t.chain, t.log, t.ti, priority)
}

func (t *transition) reportValidation(e error) bool {
	locker := common.LockForAutoCall(&t.mutex)
	defer locker.Unlock()

	t.log.Debugf("reportValidation(err=%+v)", e)

	switch t.step {
	case stepValidating, stepExecuting:
		if e != nil {
			t.step = stepError
		} else {
			t.step = stepExecuting
		}
		locker.CallAfterUnlock(func() {
			t.cb.OnValidate(t, e)
		})
		return true
	case stepCanceled:
		t.log.Tracef("Ignore error err=%+v", e)
	default:
		t.log.Tracef("Invalid state %s for err=%+v", t.step, e)
	}
	return false
}

func (t *transition) reportExecution(e error) bool {
	locker := common.LockForAutoCall(&t.mutex)
	defer locker.Unlock()

	t.log.Debugf("reportExecution(err=%+v)", e)

	switch t.step {
	case stepExecuting:
		if e != nil {
			t.log.Tracef("Execution failed with err=%+v", e)
			t.step = stepError
		} else {
			t.step = stepComplete
		}
		locker.CallAfterUnlock(func() {
			t.cb.OnExecute(t, e)
		})
		return true
	case stepCanceled:
		t.log.Tracef("Ignore error err=%+v", e)
	default:
		t.log.Tracef("Invalid state %s for err=%+v", t.step, e)
	}
	return false
}

func (t *transition) canceled() bool {
	t.mutex.Lock()
	defer t.mutex.Unlock()
	return t.step == stepCanceled
}

func (t *transition) completed() bool {
	t.mutex.Lock()
	defer t.mutex.Unlock()
	return t.step == stepComplete
}

func (t *transition) ensureRecordTXIDs(force bool) error {
	t.mutex.Lock()
	defer t.mutex.Unlock()
	return t.ensureRecordTXIDsInLock(force)
}

func (t *transition) ensureRecordTXIDsInLock(force bool) error {
	if t.ntxIDs != nil && t.ptxIDs != nil {
		return nil
	}
	if t.pbi != nil {
		t.ptxIDs = t.parent.ptxIDs.NewLogger(t.pbi.Height(), t.pbi.Timestamp())
	} else {
		t.ptxIDs = t.parent.ptxIDs.NewLogger(0, 0)
	}
	t.ntxIDs = t.parent.ntxIDs.NewLogger(t.bi.Height(), t.bi.Timestamp())
	if count, err := t.validateTXIDs(t.patchTransactions, t.ptxIDs, force); err != nil {
		return err
	} else {
		t.ptxCount = count
	}
	if count, err := t.validateTXIDs(t.normalTransactions, t.ntxIDs, force); err != nil {
		return err
	} else {
		t.ntxCount = count
	}
	return nil
}

func (t *transition) commitTXIDs(group module.TransactionGroup) error {
	t.mutex.Lock()
	defer t.mutex.Unlock()
	if err := t.ensureRecordTXIDsInLock(true); err != nil {
		return err
	}
	switch group {
	case module.TransactionGroupPatch:
		return t.ptxIDs.Commit()
	case module.TransactionGroupNormal:
		return t.ntxIDs.Commit()
	default:
		return errors.IllegalArgumentError.Errorf("InvalidTXGroup(group=%d)", group)
	}
}

func (t *transition) ensureRecordDoubleSignReports(wc state.WorldContext) error {
	t.mutex.Lock()
	defer t.mutex.Unlock()

	return t.ensureRecordDoubleSignReportsInLock(wc)
}

func (t *transition) ensureRecordDoubleSignReportsInLock(wc state.WorldContext) error {
	if t.dsrTracker != nil {
		return nil
	}
	t.dsrTracker = t.parent.dsrTracker.New()

	if wc == nil {
		var err error
		wc, err = t.newWorldContext(false)
		if err != nil {
			return err
		}
	}
	if wc.Revision().Has(module.ReportDoubleSign) {
		for i := t.normalTransactions.Iterator(); i.Has(); _ = i.Next() {
			tx, _, err := i.Get()
			if err != nil {
				return err
			}
			if height, signer, ok := transaction.TryGetDoubleSignReportInfo(wc, tx) ; ok {
				t.dsrTracker.Add(height, signer)
			}
		}
	}
	return nil
}

func (t *transition) commitDSRs() error {
	t.mutex.Lock()
	defer t.mutex.Unlock()

	if err := t.ensureRecordDoubleSignReportsInLock(nil); err != nil {
		return err
	}

	t.dsrTracker.Commit()
	return nil
}

func (t *transition) doForceSync() {
	if err := t.ensureRecordTXIDs(true); err != nil {
		t.reportValidation(err)
		return
	}
	if err := t.ensureRecordDoubleSignReports(nil); err != nil {
		t.reportValidation(err)
		return
	}
	t.reportValidation(nil)

	sr, err := t.syncer.ForceSync()
	if err != nil {
		t.reportExecution(err)
		return
	}
	t.logsBloom.SetInt64(0)
	for _, receipts := range []module.ReceiptList{sr.PatchReceipts, sr.NormalReceipts} {
		for itr := receipts.Iterator(); itr.Has(); itr.Next() {
			r, _ := itr.Get()
			t.logsBloom.Merge(r.LogsBloom())
		}
	}

	t.patchReceipts = sr.PatchReceipts
	t.normalReceipts = sr.NormalReceipts
	t.worldSnapshot = sr.Wss
	t.btpDigest = sr.BTPDigest

	// update BTPSection with BTPDigest
	ass := sr.Wss.GetAccountSnapshot(state.SystemID)
	abs := scoredb.NewStateStoreWith(ass)
	bc := state.NewBTPContext(nil, abs)
	if bs, err := btp.NewSection(sr.BTPDigest, bc, t.db); err != nil {
		t.reportExecution(err)
		return
	} else {
		t.bs = bs
	}

	tresult := transitionResult{
		t.worldSnapshot.StateHash(),
		t.patchReceipts.Hash(),
		t.normalReceipts.Hash(),
		t.worldSnapshot.ExtensionData(),
		t.btpDigest.Hash(),
	}
	t.result = tresult.Bytes()
	t.log.Debugf("ForceSyncDone(result=%#x)", t.result)
	t.reportExecution(nil)
}

func (t *transition) validateTXIDs(list module.TransactionList, logger TXIDLogger, force bool) (int, error) {
	count := 0
	for i := list.Iterator(); i.Has(); i.Next() {
		tx, _, err := i.Get()
		if err != nil {
			return 0, err
		}
		if err := logger.Add(tx.ID(), force); err != nil {
			return count, err
		}
		count += 1
	}
	return count, nil
}

func (t *transition) doExecute(alreadyValidated bool) {
	if !alreadyValidated {
		if err := t.ensureRecordTXIDs(false); err != nil {
			t.reportValidation(err)
			return
		}
		wc, err := t.newWorldContext(false)
		if err != nil {
			t.reportValidation(err)
			return
		}

		if err := t.plt.OnValidateTransactions(wc, t.patchTransactions, t.normalTransactions); err != nil {
			t.reportValidation(err)
			return
		}

		if err = t.ensureRecordDoubleSignReports(wc); err != nil {
			t.reportValidation(err)
			return
		}

		var tsr TimestampRange
		if t.pbi != nil {
			tsr = NewTimestampRange(t.pbi.Timestamp(),
				TransactionTimestampThreshold(wc, module.TransactionGroupPatch))
		} else {
			tsr = NewDummyTimeStampRange()
		}
		err = t.validateTxs(t.patchTransactions, wc, tsr)
		if err != nil {
			t.reportValidation(err)
			return
		}
		tsr = NewTxTimestampRangeFor(wc, module.TransactionGroupNormal)
		err = t.validateTxs(t.normalTransactions, wc, tsr)
		if err != nil {
			t.reportValidation(err)
			return
		}
	} else {
		if err := t.ensureRecordTXIDs(true); err != nil {
			t.reportValidation(err)
			return
		}

		wc, err := t.newWorldContext(false)
		if err != nil {
			t.reportValidation(err)
			return
		}

		if err := t.plt.OnValidateTransactions(wc, t.patchTransactions, t.normalTransactions); err != nil {
			t.reportValidation(err)
			return
		}

		if err = t.ensureRecordDoubleSignReports(wc); err != nil {
			t.reportValidation(err)
			return
		}
	}

	if !t.reportValidation(nil) {
		return
	}

	wc, err := t.newWorldContext(true)
	if err != nil {
		t.reportExecution(err)
		return
	}
	ctx := t.newContractContext(wc)
	ctx.ClearCache()
	ctx.SetProperty(contract.PropInitialSnapshot, ctx.GetSnapshot())

	startTime := time.Now()

	t.log.Debugf("Transition.doExecute: height=%d csi=%v", ctx.BlockHeight(), ctx.ConsensusInfo())

	ctx.GetBTPState().StoreValidators(ctx.GetValidatorState())

	if err := t.plt.OnExecutionBegin(ctx, t.log); err != nil {
		t.reportExecution(err)
		return
	}
	patchReceipts := make([]txresult.Receipt, t.ptxCount)
	if err := t.executeTxsSequential(t.patchTransactions, ctx, patchReceipts); err != nil {
		t.reportExecution(err)
		return
	}
	normalReceipts := make([]txresult.Receipt, t.ntxCount)
	if err := t.executeTxs(t.normalTransactions, ctx, normalReceipts); err != nil {
		t.reportExecution(err)
		return
	}
	cumulativeSteps := big.NewInt(0)
	gatheredFee := big.NewInt(0)
	virtualFee := new(big.Int)
	btpMsgs := list.New()

	t.logsBloom.SetInt64(0)
	fixLostFeeByDeposit := ctx.Revision().Has(module.FixLostFeeByDeposit)
	for _, receipts := range [][]txresult.Receipt{patchReceipts, normalReceipts} {
		for _, r := range receipts {
			used := r.StepUsed()
			cumulativeSteps.Add(cumulativeSteps, used)
			r.SetCumulativeStepUsed(cumulativeSteps)

			virtualFee.Add(virtualFee, new(big.Int).Mul(used, r.StepPrice()))
			if fixLostFeeByDeposit {
				gatheredFee.Add(gatheredFee, r.Fee())
			} else {
				gatheredFee.Add(gatheredFee, r.FeeByEOA())
			}

			t.logsBloom.Merge(r.LogsBloom())

			if r.BTPMessages() != nil {
				btpMsgs.PushBackList(r.BTPMessages())
			}
		}
	}
	t.receiptWriter = db.NewWriter(t.db)
	t.patchReceipts = txresult.NewReceiptListFromSlice(t.receiptWriter.Database(), patchReceipts)
	t.normalReceipts = txresult.NewReceiptListFromSlice(t.receiptWriter.Database(), normalReceipts)
	t.receiptWriter.Add(t.patchReceipts)
	t.receiptWriter.Add(t.normalReceipts)

	// save gathered fee to treasury
	tr := ctx.GetAccountState(ctx.Treasury().ID())
	tb := tr.GetBalance()
	tr.SetBalance(new(big.Int).Add(tb, gatheredFee))

	er := NewExecutionResult(t.patchReceipts, t.normalReceipts, virtualFee, gatheredFee)
	if err = t.onPlatformExecutionEnd(ctx, er); err != nil {
		t.reportExecution(err)
		return
	}

	bc := state.NewBTPContext(ctx, ctx.GetAccountState(state.SystemID))
	if bs, err := ctx.GetBTPState().BuildAndApplySection(bc, btpMsgs); err != nil {
		t.reportExecution(err)
		return
	} else {
		t.bs = bs
	}

	if ctx.Revision().Has(module.ReportDoubleSign) {
		vl := ctx.GetValidatorState()
		dsch, err := contract.NewDSContextHistoryDB(ctx.GetAccountState(state.SystemID))
		if err != nil {
			t.reportExecution(err)
			return
		}
		if err := dsch.Push(ctx.BlockHeight(), vl.GetSnapshot().Hash()); err != nil {
			t.reportExecution(err)
			return
		}
	}

	t.worldSnapshot = ctx.GetSnapshot()

	txDuration := time.Since(startTime)
	txCount := t.ntxCount + t.ptxCount
	t.transactionCount = txCount
	t.executeDuration = txDuration

	elapsedMS := float64(txDuration/time.Microsecond) / 1000
	t.log.Infof("Transactions: %6d  Elapsed: %9.3f ms  PerTx: %7.1f µs  TPS: %9.2f",
		txCount, elapsedMS,
		elapsedMS*1000/float64(txCount),
		float64(txCount)/elapsedMS*1000)

	tresult := transitionResult{
		t.worldSnapshot.StateHash(),
		t.patchReceipts.Hash(),
		t.normalReceipts.Hash(),
		t.worldSnapshot.ExtensionData(),
		t.worldSnapshot.BTPData(),
	}
	t.result = tresult.Bytes()

	t.receiptWriter.Prepare()

	t.reportExecution(nil)
}

func (t *transition) onPlatformExecutionEnd(ctx contract.Context, er base.ExecutionResult) error {
	ctx.SetTransactionInfo(&state.TransactionInfo{
		Index: int32(t.ntxCount),
		Hash:  []byte{},
	})
	return t.plt.OnExecutionEnd(ctx, er, ctx.GetTraceLogger(module.EPhaseExecutionEnd))
}

func (t *transition) validateTxs(l module.TransactionList, wc state.WorldContext, tsr TimestampRange) error {
	if l == nil {
		return nil
	}
	for i := l.Iterator(); i.Has(); i.Next() {
		if t.canceled() {
			return ErrTransitionInterrupted
		}

		txi, _, err := i.Get()
		if err != nil {
			return errors.Wrap(err, "validateTxs: fail to get transaction")
		}
		tx := txi.(transaction.Transaction)

		if !tx.ValidateNetwork(t.chain.NID()) {
			return errors.InvalidNetworkError.New("InvalidNetworkID")
		}
		if err := tx.Verify(); err != nil {
			return err
		}
		if err := tsr.CheckTx(tx); err != nil {
			return err
		}
		if err := tx.PreValidate(wc, true); err != nil {
			return err
		}
	}
	return nil
}

func (t *transition) executeTxs(l module.TransactionList, ctx contract.Context, rctBuf []txresult.Receipt) error {
	if l == nil {
		return nil
	}
	if ctx.SkipTransactionEnabled() {
		// it will skip skippable transactions
		return t.executeTxsSequential(l, ctx, rctBuf)
	}
	if cc := t.chain.ConcurrencyLevel(); cc > 1 {
		return t.executeTxsConcurrent(cc, l, ctx, rctBuf)
	}
	return t.executeTxsSequential(l, ctx, rctBuf)
}

func (t *transition) finalizeNormalTransaction() error {
	startTS := time.Now();
	if err := t.commitTXIDs(module.TransactionGroupNormal); err != nil {
		return err
	}
<<<<<<< HEAD
	defer func() {
		t.txFlushDuration = time.Since(startTS)
	}()
=======
	if err := t.commitDSRs(); err != nil {
		return err
	}
>>>>>>> 215da799
	return t.normalTransactions.Flush()
}

func (t *transition) finalizePatchTransaction() error {
	if err := t.commitTXIDs(module.TransactionGroupPatch); err != nil {
		return err
	}
	return t.patchTransactions.Flush()
}

func (t *transition) finalizeResult(noFlush bool, keepParent bool) error {
	var worldTS time.Time
	startTS := time.Now()
	if !noFlush {
		if t.syncer != nil {
			worldTS = time.Now()
			if err := t.syncer.Finalize(); err != nil {
				return errors.Wrap(err, "Fail to finalize with syncer")
			}
		} else {
			if err := t.worldSnapshot.Flush(); err != nil {
				return err
			}
			worldTS = time.Now()
			if t.receiptWriter != nil {
				if err := t.receiptWriter.Flush(); err != nil {
					return err
				}
			} else {
				if err := t.patchReceipts.Flush(); err != nil {
					return err
				}
				if err := t.normalReceipts.Flush(); err != nil {
					return err
				}
			}
		}
	}
	if !keepParent {
		t.parent = nil
	}
	finalTS := time.Now()

	t.onWorldFinalize(t.worldSnapshot)
	t.chain.Regulator().OnTxExecution(t.transactionCount, t.executeDuration, t.txFlushDuration+finalTS.Sub(startTS))
	t.log.Infof("finalizeResult() total=%s world=%s receipts=%s",
		finalTS.Sub(startTS), worldTS.Sub(startTS), finalTS.Sub(worldTS))
	return nil
}

func (t *transition) cancelExecution() bool {
	t.mutex.Lock()
	defer t.mutex.Unlock()
	if t.step != stepComplete && t.step != stepError {
		if t.step != stepCanceled && t.syncer != nil {
			t.syncer.Stop()
		}
		t.step = stepCanceled
	} else if t.step == stepComplete {
		return false
	}
	return true
}

func (t *transition) Equal(tr module.Transition) bool {
	t2 := tr.(*transition)

	if t == t2 {
		return true
	}
	if t == nil || t2 == nil {
		return false
	}

	return t.patchTransactions.Equal(t2.patchTransactions) &&
		t.normalTransactions.Equal(t2.normalTransactions) &&
		common.BlockInfoEqual(t.bi, t2.bi) &&
		common.BlockInfoEqual(t.pbi, t2.pbi) &&
		common.ConsensusInfoEqual(t.csi, t2.csi) &&
		t.pid == t2.pid
}

func (t *transition) BTPSection() module.BTPSection {
	t.mutex.Lock()
	defer t.mutex.Unlock()

	if t.step != stepComplete {
		return nil
	}
	if t.bs == nil {
		return btp.ZeroBTPSection
	}
	return t.bs
}

func (t *transition) SetProgressCallback(on module.ProgressCallback) {
	if t.syncer != nil {
		// Transactions belong to the block at bi.Height().
		// So the block that it syncs is at bi.Height() + 1
		height := t.bi.Height() + 1
		t.syncer.SetProgressCallback(func(r, u int) error {
			return on(height, r, u)
		})
	}
}

// NewInitTransition creates initial transition based on the last result.
// It's only for development purpose. So, normally it should not be used.
func NewInitTransition(
	db db.Database,
	result []byte,
	vl module.ValidatorList,
	cm contract.ContractManager,
	em eeproxy.Manager, chain module.Chain,
	logger log.Logger, plt base.Platform,
	tsc *TxTimestampChecker,
) (module.Transition, error) {
	tim, err := NewTXIDManager(db, tsc, nil)
	dsm := newDSRManager(logger)
	if err != nil {
		return nil, err
	}
	if tr, err := newInitTransition(db, result, vl, cm, em, chain, logger, plt, tsc, tim, dsm); err != nil {
		return nil, err
	} else {
		return tr, nil
	}
}

// NewTransition creates new transition based on the parent to execute
// given transactions under given environments.
// It's only for development purpose. So, normally it should not be used.
func NewTransition(
	parent module.Transition,
	patchtxs module.TransactionList,
	normaltxs module.TransactionList,
	bi module.BlockInfo,
	csi module.ConsensusInfo,
	alreadyValidated bool,
) module.Transition {
	return newTransition(
		parent.(*transition),
		patchtxs,
		normaltxs,
		bi,
		csi,
		alreadyValidated,
	)
}

// FinalizeTransition finalize parts of transition result without
// updating other information of service manager.
// It's only for development purpose. So, normally it should not be used.
func FinalizeTransition(tr module.Transition, opt int, noFlush bool) error {
	tst := tr.(*transition)
	if opt&module.FinalizeNormalTransaction == module.FinalizeNormalTransaction && !noFlush {
		if err := tst.finalizeNormalTransaction(); err != nil {
			return err
		}
	}
	if opt&module.FinalizePatchTransaction == module.FinalizePatchTransaction && !noFlush {
		if err := tst.finalizePatchTransaction(); err != nil {
			return err
		}
	}
	if opt&module.FinalizeResult == module.FinalizeResult {
		keepParent := (opt & module.KeepingParent) != 0
		if err := tst.finalizeResult(noFlush, keepParent); err != nil {
			return err
		}
	}
	return nil
}

type SyncManager interface {
	NewSyncer(ah, prh, nrh, vh, ed, bh []byte, noBuffer bool) ssync.Syncer
}

func NewSyncTransition(
	tr module.Transition,
	sm SyncManager,
	result []byte, vl []byte,
	noBuffer bool,
) module.Transition {
	tst := tr.(*transition)
	ntr := newTransition(tst.parent, tst.patchTransactions, tst.normalTransactions, tst.bi, tst.csi, true)
	r, _ := newTransitionResultFromBytes(result)
	ntr.syncer = sm.NewSyncer(r.StateHash, r.PatchReceiptHash, r.NormalReceiptHash, vl, r.ExtensionData, r.BTPData, noBuffer)
	return ntr
}

func PatchTransition(
	tr module.Transition,
	bi module.BlockInfo,
	ptxs module.TransactionList,
) module.Transition {
	return patchTransition(tr.(*transition), bi, ptxs)
}<|MERGE_RESOLUTION|>--- conflicted
+++ resolved
@@ -899,15 +899,12 @@
 	if err := t.commitTXIDs(module.TransactionGroupNormal); err != nil {
 		return err
 	}
-<<<<<<< HEAD
+	if err := t.commitDSRs(); err != nil {
+		return err
+	}
 	defer func() {
 		t.txFlushDuration = time.Since(startTS)
 	}()
-=======
-	if err := t.commitDSRs(); err != nil {
-		return err
-	}
->>>>>>> 215da799
 	return t.normalTransactions.Flush()
 }
 
