# ICON Chain SCORE API

<<<<<<< HEAD
<details>
  <summary>Contents</summary>

- APIs
    - [Basic](#basic)
        * ReadOnly APIs
            + [getRevision](#getrevision)
            + [getStepPrice](#getstepprice)
            + [getStepCost](#getstepcost)
            + [getStepCosts](#getstepcosts)
            + [getMaxStepLimit](#getmaxsteplimit)
            + [getScoreStatus](#getscorestatus)
            + [getBlockedScores](#getblockedscores)
            + [getScoreOwner](#getscoreowner)
        * Writable APIs
            + [setRevision](#setrevision)
            + [setStepPrice](#setstepprice)
            + [setStepCost](#setstepcost)
            + [setMaxStepLimit](#setmaxsteplimit)
            + [disableScore](#disablescore)
            + [enableScore](#enablescore)
            + [blockScore](#blockscore)
            + [unblockScore](#unblockscore)
            + [burn](#burn)
            + [setScoreOwner](#setscoreowner)
    - [IISS](#iiss)
        * ReadOnly APIs
            + [getStake](#getstake)
            + [getDelegation](#getdelegation)
            + [getBond](#getbond)
            + [queryIScore](#queryiscore)
            + [getPRep](#getprep)
            + [getPReps](#getpreps)
            + [getMainPReps](#getmainpreps)
            + [getSubPReps](#getsubpreps)
            + [estimateUnstakeLockPeriod](#estimateunstakelockperiod)
            + [getPRepTerm](#getprepterm)
            + [getBonderList](#getbonderlist)
            + [getPRepStats](#getprepstats)
            + [getNetworkInfo](#getnetworkinfo)
            + [getNetworkScores](#getnetworkscores)
            + [getPRepStatsOf](#getprepstatsof)
            + [getSlashingRates](#getslashingrates)
            + [getMinimumBond](#getminimumbond)
        * Writable APIs
            + [setStake](#setstake)
            + [setDelegation](#setdelegation)
            + [setBond](#setbond)
            + [claimIScore](#claimiscore)
            + [registerPRep](#registerprep)
            + [setPRep](#setprep)
            + [unregisterPRep](#unregisterprep)
            + [disqualifyPRep](#disqualifyprep)
            + [setBonderList](#setbonderlist)
            + [setRewardFund](#setrewardfund)
            + [setRewardFundAllocation](#setrewardfundallocation)
            + [penalizeNonvoters](#penalizenonvoters)
            + [setNetworkScore](#setnetworkscore)
            + [setRewardFundAllocation2](#setrewardfundallocation2)
            + [setMinimumBond](#setminimumbond)
            + [initCommissionRate](#initcommissionrate)
            + [setCommissionRate](#setcommissionrate)
            + [setSlashingRates](#setslashingrates)
            + [requestUnjail](#requestunjail)
    - [BTP](#btp)
        * ReadOnly APIs
            + [getBTPNetworkTypeID](#getbtpnetworktypeid)
            + [getPRepNodePublicKey](#getprepnodepublickey)
        * Writable APIs
            + [openBTPNetwork](#openbtpnetwork)
            + [closeBTPNetwork](#closebtpnetwork)
            + [sendBTPMessage](#sendbtpmessage)
            + [registerPRepNodePublicKey](#registerprepnodepublickey)
            + [setPRepNodePublicKey](#setprepnodepublickey)
=======
- [Governance](#governance)
  * ReadOnly APIs
    + [getBlockedScores](#getblockedscores)
    + [isBlocked](#isblocked)
  * Writable APIs
    + [blockAccount](#blockaccount)
    + [unblockAccount](#unblockaccount)
- [IISS](#iiss)
  * ReadOnly APIs
    + [getStake](#getstake)
    + [getDelegation](#getdelegation)
    + [getBond](#getbond)
    + [queryIScore](#queryiscore)
    + [getPRep](#getprep)
    + [getPReps](#getpreps)
    + [getBonderList](#getbonderlist)
    + [getPRepStats](#getprepstats)
    + [getPRepStatsOf](#getprepstatsof)
  * Writable APIs
    + [setStake](#setstake)
    + [setDelegation](#setdelegation)
    + [setBond](#setbond)
    + [claimIScore](#claimiscore)
    + [registerPRep](#registerprep)
    + [setPRep](#setprep)
    + [unregisterPRep](#unregisterprep)
    + [setBonderList](#setbonderlist)
- [BTP](#btp)
  * ReadOnly APIs
    + [getBTPNetworkTypeID](#getbtpnetworktypeid)
    + [getPRepNodePublicKey](#getprepnodepublickey)
  * Writable APIs
    + [openBTPNetwork](#openbtpnetwork)
    + [closeBTPNetwork](#closebtpnetwork)
    + [sendBTPMessage](#sendbtpmessage)
    + [registerPRepNodePublicKey](#registerprepnodepublickey)
    + [setPRepNodePublicKey](#setprepnodepublickey)
>>>>>>> 69b9a3a6
- [Types](#types)
    * [Value Types](#value-types)
    * [StepCosts](#stepcosts)
    * [Unstake](#unstake)
    * [Vote](#vote)
    * [Unbond](#unbond)
    * [PRep](#prep)
    * [PRepSnapshot](#prepsnapshot)
    * [ContractStatus](#contractstatus)
    * [DepositInfo](#depositinfo)
    * [Deposit](#deposit)
    * [RewardFund](#rewardfund)
    * [NamedValue](#namedvalue)
- [Event logs](#event-logs)
    * [PenaltyImposed(Address,int,int)](#penaltyimposedaddressintint)
- [Predefined variables](#predefined-variables)
    * [PENALTY_TYPE](#penaltytype)
    * [NETWORK_SCORE_TYPE](#networkscoretype)
    * [REWARD_FUND_ALLOCATION_KEY](#rewardfundallocationkey)

</details>

# Basic

## ReadOnly APIs

### getRevision

Returns the revision of the network.

```python
def getRevision() -> int:
```

*Returns:*

* the revision of the network

*Revision:* 0 ~

### getStepPrice

Returns the price of step in loop.

```python
def getStepPrice() -> int:
```

*Returns:*

* the price of step in loop

*Revision:* 0 ~

### getStepCost

Returns the step cost of given step type `type`.

```python
def getStepCost(type: str) -> int:
```

*Parameters:*

| Name | Type | Description                                          |
|:-----|:-----|:-----------------------------------------------------|
| type | str  | step type. refer to `Key` of [StepCosts](#stepcosts) |

*Returns:*

* the step cost of step type

*Revision:* 0 ~

### getStepCosts

Returns the step costs of all step types.

```python
def getStepCosts() -> dict:
```

*Returns:*

* [StepCosts](#stepcosts)

*Revision:* 0 ~

### getMaxStepLimit

Returns the maximum value of step limit for the given `contextType`.

```python
def getMaxStepLimit(contextType: str) -> int:
```

*Parameters:*

| Name        | Type | Description                   |
|:------------|:-----|:------------------------------|
| contextType | str  | context type. (invoke, query) |

*Returns:*

* the maximum value of step limit

*Revision:* 0 ~

### getScoreStatus

Returns the status of the SCORE.

```python
def getScoreStatus(address: Address) -> dict:
```

*Parameters:*

| Name    | Type    | Description               |
|:--------|:--------|:--------------------------|
| address | Address | address of SCORE to query |

*Returns:*

| Key         | Value Type                        | Description                                   |
|:------------|:----------------------------------|:----------------------------------------------|
| owner       | Address                           | owner of the SCORE                            |
| blocked     | [T_BOOL](#T_BOOL)                 | `0x1` if it's blocked by governance           |
| disabled    | [T_BOOL](#T_BOOL)                 | `0x1` if it's disabled by owner               |
| current     | [ContractStatus](#contractstatus) | Current status                                |
| next        | [ContractStatus](#contractstatus) | (Optional) status of next SCORE to be audited |
| depositInfo | [DepositInfo](#depositinfo)       | (Optional) deposit information                |

*Revision:* 0 ~

### getBlockedScores

Returns addresses of blocked SCOREs.

```python
def getBlockedScores() -> List[Address]:
```

*Returns:*

* addresses of blocked SCOREs

*Revision:* 9 ~

### getScoreOwner

Returns the owner of the SCORE.

```python
def getScoreOwner(address: Address) -> Address:
```

*Parameters:*

| Name    | Type    | Description               |
|:--------|:--------|:--------------------------|
| address | Address | address of SCORE to query |

*Returns:*

* the owner address

*Revision:* 17 ~

## Writable APIs

### setRevision

Updates the revision of the network. Governance only.

```python
def setRevision(code: int) -> None:
```

*Parameters:*

| Name | Type | Description             |
|:-----|:-----|:------------------------|
| code | int  | revision of the network |

*Revision:* 0 ~

### setStepPrice

Updates the price of step in loop. Governance only.

```python
def setStepPrice(price: int) -> None:
```

*Parameters:*

| Name  | Type | Description           |
|:------|:-----|:----------------------|
| price | int  | price of step in loop |

*Revision:* 0 ~

### setStepCost

Updates the step cost of given `type` step type. Governance only.

```python
def setStepCost(type: str, cost: int) -> None:
```

*Parameters:*

| Name | Type | Description                                          |
|:-----|:-----|:-----------------------------------------------------|
| type | str  | step type. refer to `Key` of [StepCosts](#stepcosts) |
| cost | int  | cost for step type                                   |

*Revision:* 0 ~

### setMaxStepLimit

Updates the maximum step limit of given `contextType`. Governance only.

```python
def setMaxStepLimit(contextType: str, limit: int) -> None:
```

*Parameters:*

| Name        | Type | Description                     |
|:------------|:-----|:--------------------------------|
| contextType | str  | context type. (invoke, query)   |
| limit       | int  | max step limit for context type |

*Revision:* 0 ~

### disableScore

Disables the SCORE. Allowed only from the SCORE owner.

```python
def disableScore(address: Address) -> None:
```

*Parameters:*

| Name    | Type    | Description          |
|:--------|:--------|:---------------------|
| address | Address | address of the SCORE |

*Revision:* 0 ~

### enableScore

Enables the SCORE. Allowed only from the SCORE owner.

```python
def enableScore(address: Address) -> None:
```

*Parameters:*

| Name    | Type    | Description          |
|:--------|:--------|:---------------------|
| address | Address | address of the SCORE |

*Revision:* 0 ~

### blockScore

Blocks the SCORE. Governance only.

```python
def blockScore(address: Address) -> None:
```

*Parameters:*

| Name    | Type    | Description          |
|:--------|:--------|:---------------------|
| address | Address | address of the SCORE |

*Revision:* 0 ~

### unblockScore

Unblocks the SCORE. Governance only.

```python
def unblockScore(address: Address) -> None:
```

*Parameters:*

| Name    | Type    | Description          |
|:--------|:--------|:---------------------|
| address | Address | address of the SCORE |

*Revision:* 0 ~

### burn

Burns the balance of the sender. Set amount with `value` of `icx_sendTransaction`.

```python
def burn() -> None:
```

*Event Log:*

```python
@eventlog(indexed=1)
def ICXBurnedV2(address: Address, amount: int, total_supply: int) -> None:
```

| Name         | Type    | Description                               |
|:-------------|:--------|:------------------------------------------|
| address      | Address | address of the ICONist who burned balance |
| amount       | int     | amount of burned balance                  |
| total_supply | int     | amount of total supply after burn         |

*Revision:* 12 ~

### setScoreOwner

Updates the owner of the SCORE. Allowed only from the SCORE owner.

- Not allowed for blocked or disabled SCORE.

```python
def setScoreOwner(score: Address, owner: Address) -> None:
```

*Parameters:*

| Name  | Type    | Description          |
|:------|:--------|:---------------------|
| score | Address | address of the SCORE |
| owner | Address | address of new owner |

*Revision:* 17 ~

# Governance

## ReadOnly APIs

### getBlockedScores

Returns a list of the blocked contracts.

```python
def getBlockedScores() -> list:
```

*Returns:* a list of the addresses of the contracts

*Revision:* 9 ~

### isBlocked

Returns whether it's blocked or not

```python
def isBlocked(address: Address) -> bool:
```

*Parameters:*

| Name    | Type    | Description                             |
|:--------|:--------|:----------------------------------------|
| address | Address | address of the account or the contract  |

*Returns:* `True` if it's blocked.

*Revision:* 22 ~

## Writable APIs

### blockAccount

It blocks the account (EoA).
If it's already blocked, then it ignores silently.
Otherwise, it emit the event `AccountBlockedSet(addres:Address,yn:bool)`.

```python
def blockAccount(address: Address) -> None:
```

*Parameters:*

| Name    | Type    | Description                     |
|:--------|:--------|:--------------------------------|
| address | Address | address of the account to block |

*Revision:* 22 ~

*Permission:* Governance Contract Only

### unblockAccount

It unblocks the account (EoA).
If it's already unblocked, then it silently ignores.
Otherwise, it emit the event `AccountBlockedSet(address:Address,yn:bool)`.

```python
def unblockAccount(address: Address) -> None:
```

*Parameters:*

| Name    | Type    | Description                     |
|:--------|:--------|:--------------------------------|
| address | Address | address of the account to block |

*Revision:* 22 ~

*Permission:* Governance Contract Only

# IISS

## ReadOnly APIs

### getStake

Returns the stake status of the given `address`.

```python
def getStake(address: Address) -> dict:
```

*Parameters:*

| Name    | Type    | Description      |
|:--------|:--------|:-----------------|
| address | Address | address to query |

*Returns:*

| Key      | Value Type                  | Description                 |
|:---------|:----------------------------|:----------------------------|
| stake    | int                         | ICX amount of stake in loop |
| unstakes | List\[[Unstake](#unstake)\] | List of Unstake information |

*Revision:* 5 ~

### getDelegation

Returns the delegation status of the given `address`.

```python
def getDelegation(address: Address) -> dict:
```

*Parameters:*

| Name    | Type    | Description      |
|:--------|:--------|:-----------------|
| address | Address | address to query |

*Returns:*

| Key            | Value type            | Description                                                                  |
|:---------------|:----------------------|:-----------------------------------------------------------------------------|
| totalDelegated | int                   | The sum of delegation amount                                                 |
| votingPower    | int                   | Remaining amount of stake that ICONist can delegate and bond to other P-Reps |
| delegations    | List\[[Vote](#vote)\] | List of delegation information (MAX: 100 entries)                            |

*Revision:* 5 ~

### getBond

Returns the bond status of the given `address`.

```python
def getBond(address: Address) -> dict:
```

*Parameters:*

| Name    | Type    | Description      |
|:--------|:--------|:-----------------|
| address | Address | address to query |

*Returns:*

| Key         | Value Type                | Description                                                                  |
|:------------|:--------------------------|:-----------------------------------------------------------------------------|
| totalBonded | int                       | The sum of bond amount                                                       |
| votingPower | int                       | Remaining amount of stake that ICONist can delegate and bond to other P-Reps |
| bonds       | List\[[Vote](#vote)\]     | List of bond information (MAX: 100 entries)                                  |
| unbonds     | List\[[Unbond](#unbond)\] | List of unbond information (MAX: 100 entries)                                |

*Revision:* 13 ~

### queryIScore

Returns the amount of I-Score that `address` has received as a reward.

```python
def queryIScore(address: Address) -> dict:
```

*Parameters:*

| Name    | Type    | Description      |
|:--------|:--------|:-----------------|
| address | Address | address to query |

*Returns:*

| Key          | Value Type | Description                                      |
|:-------------|:-----------|:-------------------------------------------------|
| blockHeight  | int        | block height when I-Score is estimated           |
| iscore       | int        | amount of I-Score                                |
| estimatedICX | int        | estimated amount in loop. 1000 I-Score == 1 loop |

*Revision:* 5 ~

### getPRep

Returns P-Rep register information of the given `address`.

```python
def getPRep(address: Address) -> dict:
```

*Parameters:*

| Name    | Type    | Description      |
|:--------|:--------|:-----------------|
| address | Address | address to query |

*Returns:*

* [PRep](#prep)

*Revision:* 5 ~

### getPReps

Returns the status of all registered P-Rep candidates in descending order by power amount.

```python
def getPReps(startRanking: int, endRanking: int) -> dict:
```

*Parameters:*

| Name         | Type | Description                                                          |
|:-------------|:-----|:---------------------------------------------------------------------|
| startRanking | int  | (Optional) default: 1<br/>P-Rep list which starts from start ranking |
| endRanking   | int  | (Optional) default: the last ranking                                 |

*Returns:*

| Key            | Value Type            | Description                                         |
|:---------------|:----------------------|:----------------------------------------------------|
| blockHeight    | int                   | latest block height when this request was processed |
| preps          | List\[[PRep](#prep)\] | P-Rep list                                          |
| startRanking   | int                   | start ranking of P-Rep list                         |
| totalDelegated | int                   | total delegation amount that all P-Reps receive     |
| totalStake     | int                   | sum of ICX that all ICONist stake                   |

*Revision:* 5 ~

### getMainPReps

Returns the list of all Main P-Reps in descending order by power amount.

```python
def getMainPReps() -> dict:
```

*Returns:*

| Key            | Value Type                            | Description                                         |
|:---------------|:--------------------------------------|:----------------------------------------------------|
| blockHeight    | int                                   | latest block height when this request was processed |
| preps          | List\[[PRepSnapshot](#prepsnapshot)\] | P-Rep list                                          |
| totalDelegated | int                                   | total delegation amount that Main P-Reps receive    |
| totalPower     | int                                   | total power amount that Main P-Reps receive         |

*Revision:* 5 ~

### getSubPReps

Returns the list of all Sub P-Reps in descending order by power amount.

```python
def getSubPReps() -> dict:
```

*Returns:*

| Key            | Value Type                            | Description                                         |
|:---------------|:--------------------------------------|:----------------------------------------------------|
| blockHeight    | int                                   | latest block height when this request was processed |
| preps          | List\[[PRepSnapshot](#prepsnapshot)\] | P-Rep list                                          |
| totalDelegated | int                                   | total delegation amount that Sub P-Reps receive     |
| totalPower     | int                                   | total power amount that Sub P-Reps receive          |

*Revision:* 5 ~

### estimateUnstakeLockPeriod

Returns estimated unstake lock period.

```python
def estimateUnstakeLockPeriod() -> dict:
```

*Returns:*

| Key               | Value Type | Description                   |
|:------------------|:-----------|:------------------------------|
| unstakeLockPeriod | int        | estimated unstake lock period |

*Revision:* 5 ~

### getPRepTerm

Returns information for the current term.

```python
def getPRepTerm() -> dict:
```

*Returns:*

| Key              | Value Type                            | Description                                                 |
|:-----------------|:--------------------------------------|:------------------------------------------------------------|
| blockHeight      | int                                   | latest block height when this request was processed         |
| sequence         | int                                   | sequence number                                             |
| startBlockHeight | int                                   | start block height of the term                              |
| endBlockHeight   | int                                   | end block height of the term                                |
| totalSupply      | int                                   | total supply amount at `startBlockHeight`                   |
| preps            | List\[[PRepSnapshot](#prepsnapshot)\] | Main/Sub P-Rep list at `startBlockHeight`                   |
| totalDelegated   | int                                   | total delegation amount of `preps`                          |
| totalPower       | int                                   | total power amount of `preps`                               |
| period           | int                                   | term period                                                 |
| rewardFund       | [RewardFund](#rewardfund)             | reward fund information for the term                        |
| bondRequirement  | int                                   | bondRequriement for the term                                |
| revision         | int                                   | revision for the term                                       |
| isDecentralized  | bool                                  | `true` if network is decentralized                          |
| mainPRepCount    | int                                   | Main P-Reps count for the term                              |
| iissVersion      | int                                   | IISS version for the term                                   |
| irep             | int                                   | (Optional. revision < 24) Irep for the term                 |
| rrep             | int                                   | (Optional. revision < 24) Rrep for the term                 |
| minimumBond      | int                                   | (Optional. revision >= 24) minimum bond amount for the term |

*Revision:* 5 ~

### getBonderList

Returns the list of allowed bonders for the given `address`.

```python
def getBonderList(address: Address) -> dict:
```

*Parameters:*

| Name    | Type    | Description      |
|:--------|:--------|:-----------------|
| address | Address | address to query |

*Returns:*

| Key        | Value Type    | Description                                        |
|:-----------|:--------------|:---------------------------------------------------|
| bonderList | List[Address] | addresses of ICONist who can bond to the `address` |

*Revision:* 13 ~

### getPRepStats

Returns the list of block validation statistics for all active PReps

```python
def getPRepStats() -> dict:
```

*Returns:*

| Key         | Type                            | Description                                             |
|:------------|:--------------------------------|:--------------------------------------------------------|
| blockHeight | int                             | state blockHeight                                       |
| preps       | List\[[PRepStats](#prepstats)\] | List of block validation statistics for all active PRep |

*Revision:* 13 ~

### getNetworkInfo

Returns the configuration and status of the network.

```python
def getNetworkInfo() -> dict:
```

*Returns:*

| Key               | Value Type                | Description                                |
|:------------------|:--------------------------|:-------------------------------------------|
| mainPRepCount     | int                       | Main P-Reps count                          |
| extraPRepCount    | int                       | Extra Main P-Reps count                    |
| subPRepCount      | int                       | Sub Main P-Reps count                      |
| iissVersion       | int                       | IISS version                               |
| termPeriod        | int                       | period of term                             |
| bondRequirement   | int                       | bond requirement                           |
| lockMinMultiplier | int                       | multiplier for minimum unstake lock period |
| lockMaxMultiplier | int                       | multiplier for maximum unstake lock period |
| unstakeSlotMax    | int                       | maximum unstakes count of a account        |
| delegationSlotMax | int                       | maximum delegation count of a account      |
| rewardFund        | [RewardFund](#rewardfund) | reward fund information                    |
| totalStake        | int                       | total stakes of ICONist                    |
| totalBonded       | int                       | total bonded amount of P-Rep               |
| totalDelegated    | int                       | total delegated amount of P-Rep            |
| totalPower        | int                       | total power amount of P-Rep                |
| preps             | int                       | count of all P-Reps                        |

*Revision:* 13 ~

### getNetworkScores

Returns the list of network SCOREs

```python
def getNetworkScores() -> dict:
```

*Returns:*

| Key                                        | Type    | Description              |
|:-------------------------------------------|:--------|:-------------------------|
| ${[NETWORK_SCORE_TYPE](#networkscoretype)} | Address | address of network SCORE |

*Revision:* 15 ~

### getPRepStatsOf

Returns the list of block validation statistics for the given PRep

```python
def getPRepStatsOf(address: Address) -> dict:
```

*Parameters:*

| Name    | Type    | Description                    |
|:--------|:--------|:-------------------------------|
| address | Address | Owner address of PRep to query |

*Returns:*

| Key         | Type                            | Description                                            |
|:------------|:--------------------------------|:-------------------------------------------------------|
| blockHeight | int                             | state blockHeight                                      |
| preps       | List\[[PRepStats](#prepstats)\] | List of block validation statistics for the given PRep |

*Revision:* 22 ~

### getSlashingRates

Returns slashing rates for given `names`

```python
def getSlashingRates(names: List[str]) -> dict:
```

*Parameters:*

| Name  | Type        | Description                                                     |
|:------|:------------|:----------------------------------------------------------------|
| names | List\[str\] | list of names to query. Pass an empty list to query all values. |

*Returns:*

| Key                             | Type | Description                          |
|:--------------------------------|:-----|:-------------------------------------|
| ${[PENALTY_TYPE](#penaltytype)} | int  | slashing rate value from 0 to 10,000 |

*Revision:* 23 ~

### getMinimumBond

Returns the minimum bond amount required to earn the minimum wage

```python
def getMinimumBond() -> int:
```

*Returns:*

* the minimum bond amount

*Revision:* 23 ~

## Writable APIs

### setStake

Stakes some amount of ICX.

```python
def setStake(value: int) -> None:
```

*Parameters:*

| Name  | Type | Description             |
|:------|:-----|:------------------------|
| value | int  | amount of stake in loop |

*Revision:* 5 ~

### setDelegation

Delegates some amount of stake to P-Reps.

- Maximum number of P-Reps to delegate is 100
- The transaction which has duplicated P-Rep addresses will be failed
- This transaction overwrites the previous delegate information

```python
def setDelegation(delegations: List[Vote]) -> None:
```

*Parameters:*

| Name        | Type                  | Description                    |
|:------------|:----------------------|:-------------------------------|
| delegations | List\[[Vote](#vote)\] | list of delegation information |

*Event Log:*
- from revison 24
```python
@eventlog(indexed=1)
def DelegationSet(address: Address, delegations: bytes) -> None:
```

| Name        | Type    | Description                                 |
|:------------|:--------|:--------------------------------------------|
| address     | Address | address of the delegator                    |
| delegations | bytes   | rlp encoded data of parameter `delegations` |

*Revision:* 5 ~

### setBond

Bonds some amount of stake to P-Reps.

- Maximum number of P-Reps to bond is 100
- The transaction which has duplicated P-Rep addresses will be failed
- This transaction overwrites the previous bond information

```python
def setBond(bonds: List[Vote]) -> None:
```

*Parameters:*

| Name  | Type                  | Description              |
|:------|:----------------------|:-------------------------|
| bonds | List\[[Vote](#vote)\] | list of bond information |

*Event Log:*
- from revison 24
```python
@eventlog(indexed=1)
def BondSet(address: Address, bonds: bytes) -> None:
```

| Name    | Type    | Description                           |
|:--------|:--------|:--------------------------------------|
| address | Address | address of the bonder                 |
| bonds   | bytes   | rlp encoded data of parameter `bonds` |

*Revision:* 5 ~

### claimIScore

Claims the total reward that a ICONist has received.

```python
def claimIScore() -> None:
```

*Event Log:*

```python
@eventlog(indexed=1)
def IScoreClaimedV2(address: Address, iscore: int, icx: int) -> None:
```

| Name    | Type    | Description                                |
|:--------|:--------|:-------------------------------------------|
| address | Address | address of the ICONist who claimed I-Score |
| iscore  | int     | amount of claimed I-Score                  |
| icx     | int     | amount of claimed I-Score in loop          |

*Revision:* 5 ~

### registerPRep

Registers an ICONist as a P-Rep.

- 2000 ICX are required as a registration fee

```python
def registerPRep(name: str, email: str, website: str, country: str, city: str, details: str, p2pEndpoint: str,
                 nodeAddress: Address) -> None:
```

*Parameters:*

| Name        | Type | Description                                                                                                                                                                                               |
|:------------|:-----|:----------------------------------------------------------------------------------------------------------------------------------------------------------------------------------------------------------|
| name        | str  | P-Rep name                                                                                                                                                                                                |
| email       | str  | P-Rep email                                                                                                                                                                                               | 
| website     | str  | P-Rep homepage URL                                                                                                                                                                                        |
| country     | str  | [ISO 3166-1 ALPHA-3](https://en.wikipedia.org/wiki/ISO_3166-1_alpha-3)                                                                                                                                    |
| city        | str  | "Seoul", "New York", "Paris"                                                                                                                                                                              |
| details     | str  | URL including P-Rep detail information. See [JSON Standard for P-Rep Detailed Information](https://docs.icon.community/v/icon1/references/reference-manuals/json-standard-for-p-rep-detailed-information) |
| p2pEndpoint | str  | network info used for connecting among P-Rep nodes<br/>"123.45.67.89:7100", "node.example.com:7100"                                                                                                       |
| nodeAddress | str  | (Optional) address of the node key if it's different from the address of P-Rep                                                                                                                            |

*Event Log:*

```python
@eventlog(indexed=0)
def PRepRegistered(address: Address) -> None:
```

| Name    | Type    | Description                 |
|:--------|:--------|:----------------------------|
| address | Address | address of registered P-Rep |

*Revision:* 5 ~

### setPRep

Updates P-Rep's register information.

```python
def setPRep(name: str, email: str, website: str, country: str, city: str, details: str, p2pEndpoint: str,
            nodeAddress: Address) -> None:
```

*Parameters:*

| Name        | Type | Description                                                                                                                                                                                                          |
|:------------|:-----|:---------------------------------------------------------------------------------------------------------------------------------------------------------------------------------------------------------------------|
| name        | str  | (Optional) P-Rep name                                                                                                                                                                                                |
| email       | str  | (Optional) P-Rep email                                                                                                                                                                                               | 
| website     | str  | (Optional) P-Rep homepage URL                                                                                                                                                                                        |
| country     | str  | (Optional) [ISO 3166-1 ALPHA-3](https://en.wikipedia.org/wiki/ISO_3166-1_alpha-3)                                                                                                                                    |
| city        | str  | (Optional) "Seoul", "New York", "Paris"                                                                                                                                                                              |
| details     | str  | (Optional) URL including P-Rep detail information. See [JSON Standard for P-Rep Detailed Information](https://docs.icon.community/v/icon1/references/reference-manuals/json-standard-for-p-rep-detailed-information) |
| p2pEndpoint | str  | (Optional) network information used for connecting among P-Rep nodes<br/>Example: "123.45.67.89:7100", "node.example.com:7100"                                                                                       |
| nodeAddress | str  | (Optional) address of the node key if it's different from the address of P-Rep                                                                                                                                       |

*Event Log:*

```python
@eventlog(indexed=0)
def PRepSet(address: Address) -> None:
```

| Name    | Type    | Description               |
|:--------|:--------|:--------------------------|
| address | Address | address of modified P-Rep |

*Revision:* 5 ~

### unregisterPRep

Unregisters the P-Rep.

```python
def unregisterPRep() -> None:
```

*Event Log:*

```python
@eventlog(indexed=0)
def PRepUnregistered(address: Address) -> None:
```

| Name    | Type    | Description                   |
|:--------|:--------|:------------------------------|
| address | Address | address of unregistered P-Rep |

*Revision:* 5 ~

### disqualifyPRep

Disqualify the P-Rep. Governance Only.

```python
def disqualifyPRep(address: Address) -> None:
```

*Parameters:*

| Name    | Type    | Description                            |
|:--------|:--------|:---------------------------------------|
| address | Address | address of the P-Rep to be disqulified |

*Event Log:*
[PenaltyImposed(Address,int,int)](#penaltyimposedaddressintint)

*Revision:* 6 ~

### setBonderList

Updates allowed bonder list of P-Rep.

- Maximum number of allowed ICONist to bond is 10
- This transaction overwrites the previous bonder list information

```python
def setBonderList(bonderList: List[Address]) -> None:
```

*Parameters:*

| Name       | Type            | Description                                    |
|:-----------|:----------------|:-----------------------------------------------|
| bonderList | List\[Address\] | addresses of ICONist who can bond to the P-Rep |

*Revision:* 13 ~

### setRewardFund

Updates the size of the reward fund. Governance only.

```python
def setRewardFund(iglobal: int) -> None:
```

*Parameters:*

| Name    | Type | Description         |
|:--------|:-----|:--------------------|
| iglobal | int  | size of reward fund |

*Revision:* 13 ~

### setRewardFundAllocation

Updates allocation of reward fund. Governance only.

- Sum of all allocation rates must be 100

```python
def setRewardFundAllocation(iprep: int, icsp: int, irelay: int, ivoter: int) -> None:
```

*Parameters:*

| Name   | Type | Description                                  |
|:-------|:-----|:---------------------------------------------|
| iprep  | int  | percentage allocated to the P-Rep reward     |
| icps   | int  | percentage allocated to the CPS reward       |
| irelay | int  | percentage allocated to the BTP relay reward |
| ivoter | int  | percentage allocated to the Voter reward     |

*Revision:* 13 ~ 23

### penalizeNonvoters

Penalizes P-Reps for not voting on Network Proposal. Governance Only.

```python
def penalizeNonvoters(address: Address) -> None:
```

*Parameters:*

| Name  | Type            | Description                         |
|:------|:----------------|:------------------------------------|
| preps | List\[Address\] | addresses of P-Reps to be penalized |

*Event Log:*
[PenaltyImposed(Address,int,int)](#penaltyimposedaddressintint)

*Revision:* 15 ~

### setNetworkScore

Updates address of Network SCORE. Governance Only.

- Only SCORE owned by Governance can be Network SCORE

```python
def setNetworkScore(role: str, address: Address) -> None:
```

*Parameters:*

| Name    | Type            | Description                                                                                        |
|:--------|:----------------|:---------------------------------------------------------------------------------------------------|
| role    | str             | type of Network SCORE. available `role` is [NETWORK_SCORE_TYPE](#networkscoretype)                 |
| address | List\[Address\] | (Optional from revision 17) address of Network SCORE. Do not pass `address` to clear Network SCORE |

*Revision:* 15 ~

### setRewardFundAllocation2

Updates allocation of reward fund. Governance only.

```python
def setRewardFundAllocation2(values: List[NamedValue]) -> None:
```

*Parameters:*

| Name   | Type                              | Description                                                                                                |
|:-------|:----------------------------------|:-----------------------------------------------------------------------------------------------------------|
| values | List\[[NamedValue](#namedvalue)\] | available `name` is [REWARD_FUND_ALLOCATION_KEY](#rewardfundallocationkey)<br>sum of values must be 10,000 |

*Revision:* 23 ~

### setMinimumBond

Updates the minimum amount of bond that can earn minimum wage. Governance only.

```python
def setMinimumBond(bond: int) -> None:
```

*Parameters:*

| Name                                                      | Type | Description                                                                          |
|:----------------------------------------------------------|:-----|:-------------------------------------------------------------------------------------|
| ${[REWARD_FUND_ALLOCATION_KEY](#rewardfundallocationkey)} | int  | rate allocated to the reward fund. (0 ~ 10,000). <br>sum of all rates must be 10,000 |

*Event Log:*

```python
@eventlog(indexed=0)
def MinimumBondChanged(bond: int) -> None:
```

| Name | Type | Description         |
|:-----|:-----|:--------------------|
| bond | int  | minimum bond amount |

*Revision:* 23 ~

### initCommissionRate

Initializes commission rate parameters of the P-Rep.

- After initialization, `maxCommissionRate` and `maxCommissionChangeRate` can't be changed

```python
def initCommissionRate(rate: int, maxRate: int, maxChangeRate: int) -> None:
```

*Parameters:*

| Name          | Type | Description                                               |
|:--------------|:-----|:----------------------------------------------------------|
| rate          | int  | commission rate. (0 ~ 10,000)                             |
| maxRate       | int  | maximum commission rate that P-Rep can configure          |
| maxChangeRate | int  | maximum rate of change of `commission rate` in one `Term` |

*Event Log:*

```python
@eventlog(indexed=1)
def CommissionRateInitialized(address: Address, rate: int, maxRate: int, maxChangeRate: int) -> None:
```

| Name          | Type | Description                                               |
|:--------------|:-----|:----------------------------------------------------------|
| rate          | int  | commission rate                                           |
| maxRate       | int  | maximum commission rate that P-Rep can configure          |
| maxChangeRate | int  | maximum rate of change of `commission rate` in one `Term` |

*Revision:* 23 ~

### setCommissionRate

Updates commission rate of the P-Rep.

```python
def setCommissionRate(rate: int) -> None:
```

*Parameters:*

| Name | Type | Description     |
|:-----|:-----|:----------------|
| rate | int  | commission rate |

*Event Log:*

```python
@eventlog(indexed=1)
def CommissionRateChanged(address: Address, rate: int) -> None:
```

| Name | Type | Description     |
|:-----|:-----|:----------------|
| rate | int  | commission rate |

*Revision:* 23 ~

### setSlashingRates

Updates slashing rates of penalties. Governance only.

```python
def setSlashingRates(rate: int) -> None:
```

*Parameters:*

| Name  | Type                              | Description                                                                        |
|:------|:----------------------------------|:-----------------------------------------------------------------------------------|
| rates | List\[[NamedValue](#namedvalue)\] | available `name` is [PENALTY_TYPE](#penaltytype)<br>range of `value` is 0 ~ 10,000 |

*Event Log:*

```python
@eventlog(indexed=0)
def SlashingRateChangedV2(type: str, rate: int) -> None:
```

| Name | Type | Description   |
|:-----|:-----|:--------------|
| type | str  | penalty type  |
| rate | int  | slashing rate |

*Revision:* 23 ~

### requestUnjail

Requests unjail

```python
def requestUnjail() -> None:
```

*Revision:* 24 ~

# BTP

## ReadOnly APIs

### getBTPNetworkTypeID

Returns BTP Network Type ID of the given `name`.

```python
def getBTPNetworkTypeID(name: str) -> int:
```

*Parameters:*

| Name | Type | Description                  |
|:-----|:-----|:-----------------------------|
| name | str  | name of the BTP Network Type |

*Returns:*

* an int value greater than 0 if BTP Network Type is active.
* an int value 0 if BTP Network Type is not active.
* an int value -1 if BTP Network Type is not supported.

*Revision:* 21 ~

### getPRepNodePublicKey

Returns a compressed public key for the P-Rep node address.

```python
def getPRepNodePublicKey(address: Address) -> bytes:
```

*Parameters:*

| Name    | Type    | Description          |
|:--------|:--------|:---------------------|
| address | Address | address of the P-Rep |

*Returns:*

* the public key or `null` if the P-Rep does not have a public key

*Revision:* 21 ~

## Writable APIs

### openBTPNetwork

Opens a BTP Network. Governance only.

```python
def openBTPNetwork(networkTypeName: str, name: str, owner: Address) -> int:
```

*Parameters:*

| Name            | Type    | Description                                                    |
|:----------------|:--------|:---------------------------------------------------------------|
| networkTypeName | str     | name of the BTP Network Type                                   |
| name            | str     | name of the BTP Network                                        |
| owner           | Address | owner of the BTP Network. Only the owner can send BTP messages |

*Returns:*

* BTP Network ID or 0 if opening a BTP Network is failed

*Event Log:*

```python
@eventlog(indexed=2)
def BTPNetworkTypeActivated(networkTypeName: str, networkTypeId: int) -> None:
```

| Name            | Type | Description                            |
|:----------------|:-----|:---------------------------------------|
| networkTypeName | str  | name of the activated BTP Network Type |
| networkTypeId   | int  | ID of the activated BTP Network Type   |

```python
@eventlog(indexed=2)
def BTPNetworkOpened(networkTypeId: int, networkId: int) -> None:
```

| Name          | Type | Description                  |
|:--------------|:-----|:-----------------------------|
| networkTypeId | int  | ID of the BTP Network Type   |
| networkId     | int  | ID of the opened BTP Network |

*Revision:* 21 ~

### closeBTPNetwork

Closes a BTP Network. Governance only.

```python
def closeBTPNetwork(id: int) -> None:
```

*Parameters:*

| Name | Type | Description    |
|:-----|:-----|:---------------|
| id   | int  | BTP Network ID |

*Event Log:*

```python
@eventlog(indexed=2)
def BTPNetworkClosed(networkTypeId: int, networkId: int) -> None:
```

| Name          | Type | Description                  |
|:--------------|:-----|:-----------------------------|
| networkTypeId | int  | ID of the BTP Network Type   |
| networkId     | int  | ID of the closed BTP Network |

*Revision:* 21 ~

### sendBTPMessage

Sends a BTP message over the BTP Network. Only the owner of a BTP Network can send a BTP message.

```python
def sendBTPMessage(networkId: int, message: bytes) -> None:
```

*Parameters:*

| Name      | Type  | Description    |
|:----------|:------|:---------------|
| networkId | str   | BTP Network ID |
| message   | bytes | BTP message    |

*Event Log:*

```python
@eventlog(indexed=2)
def BTPMessage(networkId: int, messageSN: int) -> None:
```

| Name      | Type | Description                            |
|:----------|:-----|:---------------------------------------|
| networkId | int  | ID of the BTP Network                  |
| messageSN | int  | message sequence number in BTP Network |

*Revision:* 21 ~

### registerPRepNodePublicKey

Registers an initial public key for the P-Rep node address.

```python
def registerPRepNodePublicKey(address: Address, pubKey: bytes) -> None:
```

*Parameters:*

| Name    | Type    | Description           |
|:--------|:--------|:----------------------|
| address | Address | address of P-Rep      |
| pubKey  | bytes   | compressed public key |

*Revision:* 21 ~

### setPRepNodePublicKey

Updates a public key for the P-Rep node address.

```python
def setPRepNodePublicKey(pubKey: bytes) -> None:
```

*Parameters:*

| Name   | Type  | Description           |
|:-------|:------|:----------------------|
| pubKey | bytes | compressed public key |

*Revision:* 21 ~

# Types

## Value Types

| VALUE type                            | Description                                       | Example                                                            |
|:--------------------------------------|:--------------------------------------------------|:-------------------------------------------------------------------|
| <a id="T_ADDR_EOA">T_ADDR_EOA</a>     | "hx" + 40 digit HEX string                        | hxbe258ceb872e08851f1f59694dac2558708ece11                         |
| <a id="T_ADDR_SCORE">T_ADDR_SCORE</a> | "cx" + 40 digit HEX string                        | cxb0776ee37f5b45bfaea8cff1d8232fbb6122ec32                         |
| <a id="T_HASH">T_HASH</a>             | "0x" + 64 digit HEX string                        | 0xc71303ef8543d04b5dc1ba6579132b143087c68db1b2168786408fcbce568238 |
| <a id="T_INT">T_INT</a>               | "0x" + lowercase HEX string. No zero padding.     | 0xa                                                                |
| <a id="T_BOOL">T_BOOL</a>             | "0x1" for 'true', "0x0" for 'false'               | 0x1                                                                |
| <a id="T_BIN_DATA">T_BIN_DATA</a>     | "0x" + lowercase HEX string. Length must be even. | 0x34b2                                                             |

## StepCosts

| Key            | Value Type | Description                                                      |
|:---------------|:-----------|:-----------------------------------------------------------------|
| schema         | int        | Schema version (currently fixed at 1)                            |
| default        | int        | Default cost charged each time transaction is executed           |
| contractCall   | int        | Cost to call the smart contract function                         |
| contractCreate | int        | Cost to call the smart contract code generation function         |
| contractUpdate | int        | Cost to call the smart contract code update function             |
| contractSet    | int        | Cost to store the generated/updated smart contract code per byte |
| get            | int        | Cost to get values from the state database per byte              |
| getBase        | int        | Default cost charged each time `get` is called                   |
| set            | int        | Cost to set values newly in the state database per byte          |
| setBase        | int        | Default cost charged each time `set` is called                   |
| delete         | int        | Cost to delete values in the state database per byte             |
| deleteBase     | int        | Default cost charged each time `delete` is called                |
| input          | int        | Cost charged for input data included in transaction per byte     |
| log            | int        | Cost to emit event logs per byte                                 |
| logBase        | int        | Default cost charged each time `log` is called                   |
| apiCall        | int        | Cost charged for heavy API calls (e.g. hash functions)           |

## Unstake

| Key                | Value Type | Description                              |
|:-------------------|:-----------|:-----------------------------------------|
| unstake            | int        | amount of unstake in loop                |
| unstakeBlockHeight | int        | block height when unstake will be done   |
| remainingBlocks    | int        | remaining blocks to `unstakeBlockHeight` |

## Vote

| Key     | Value Type | Description              |
|:--------|:-----------|:-------------------------|
| address | Address    | address of P-Rep to vote |
| value   | int        | vote amount in loop      |

## Unbond

| Key               | Value Type | Description                           |
|:------------------|:-----------|:--------------------------------------|
| address           | Address    | address of P-Rep to bond              |
| value             | int        | bond amount in loop                   |
| expireBlockHeight | int        | block height when unbond will be done |

## PRep

| Key                    | Value Type | Description                                                                                                                                                                                               |
|:-----------------------|:-----------|:----------------------------------------------------------------------------------------------------------------------------------------------------------------------------------------------------------|
| address                | Address    | P-Rep address                                                                                                                                                                                             |
| bonded                 | int        | bond amount that a P-Rep receives from ICONist                                                                                                                                                            |
| city                   | str        | "Seoul", "New York", "Paris"                                                                                                                                                                              |
| country                | str        | [ISO 3166-1 ALPHA-3](https://en.wikipedia.org/wiki/ISO_3166-1_alpha-3)                                                                                                                                    |
| delegated              | int        | delegation amount that a P-Rep receives from ICONist                                                                                                                                                      |
| details                | str        | URL including P-Rep detail information. See [JSON Standard for P-Rep Detailed Information](https://docs.icon.community/v/icon1/references/reference-manuals/json-standard-for-p-rep-detailed-information) |
| email                  | str        | P-Rep email                                                                                                                                                                                               |
| grade                  | int        | 0: Main P-Rep, 1: Sub P-Rep, 2: P-Rep candidate                                                                                                                                                           |
| hasPublicKey           | bool       | (Optional) P-Rep has valid public keys for all active BTP Network type                                                                                                                                    |
| irep                   | int        | incentive rep used to calculate the reward for P-Rep<br>Limit: +- 20% of the previous value                                                                                                               |
| irepUpdateBlockHeight  | int        | block height when a P-Rep changed I-Rep value                                                                                                                                                             |
| lastHeight             | int        | latest block height at which the P-Rep's voting status changed                                                                                                                                            |
| name                   | str        | P-Rep name                                                                                                                                                                                                |
| nodeAddress            | str        | node Key for only consensus                                                                                                                                                                               |
| p2pEndpoint            | str        | network information used for connecting among P-Rep nodes                                                                                                                                                 |
| penalty                | int        | 0: None, 1: Disqualification, 2: Low Productivity, 3: Block Validation, 4: NonVote                                                                                                                        |
| power                  | int        | amount of power that a P-Rep receives from ICONist. (= min(`bonded`+`delegated`, `bonded` * 20))                                                                                                          |
| status                 | int        | 0: active, 1: unregistered                                                                                                                                                                                |
| totalBlocks            | int        | number of blocks that a P-Rep received when running as a Main P-Rep                                                                                                                                       |
| validatedBlocks        | int        | number of blocks that a P-Rep validated when running as a Main P-Rep                                                                                                                                      |
| website                | str        | P-Rep homepage URL                                                                                                                                                                                        |

## PRepSnapshot

| Key       | Value Type | Description                                                                                      |
|:----------|:-----------|:-------------------------------------------------------------------------------------------------|
| name      | str        | P-Rep name                                                                                       |
| address   | Address    | P-Rep address                                                                                    |
| delegated | int        | delegation amount that a P-Rep receives from ICONist                                             |
| power     | int        | amount of power that a P-Rep receives from ICONist. (= min(`bonded`+`delegated`, `bonded` * 20)) |

## PRepStats

| Key          | Value Type | Description                                                                      |
|:-------------|:-----------|:---------------------------------------------------------------------------------|
| fail         | int        | number of blocks that this PRep failed to validate until lastHeight              |
| failCont     | int        | number of consecutive blocks that this PRep failed to validate until lastHeight  |
| grade        | int        | 0: Main P-Rep, 1: Sub P-Rep, 2: P-Rep candidate                                  |
| lastHeight   | int        | Latest blockHeight when lastState change happened                                |
| lastState    | int        | 0: None, 1: Ready, 2: Success, 3: Failure                                        |
| owner        | Address    | PRep owner address                                                               |
| penalties    | int        | number of times that this PRep got penalized in the last 30 terms as a validator |
| realFail     | int        | number of blocks that this PRep failed to validate                               |
| realFailCont | int        | number of blocks that this PRep failed to validate consecutively                 |
| realTotal    | int        | number of blocks that this PRep was supposed to validate                         |
| status       | int        | 0: Active, 1: Unregistered, 2: Disqualified                                      |
| total        | int        | number of blocks that this PRep was supposed to validate until lastHeight        |

## ContractStatus

| KEY          | VALUE type        | Description                                                           |
|:-------------|:------------------|:----------------------------------------------------------------------|
| status       | str               | status of the contract. (`inactive`, `active`, `pending`, `rejected`) |
| deployTxHash | [T_HASH](#T_HASH) | TX Hash for deploy                                                    |
| auditTxHash  | [T_HASH](#T_HASH) | (Optional) TX Hash for audit                                          |

## DepositInfo

| KEY                  | VALUE type                  | Description                         |
|:---------------------|:----------------------------|:------------------------------------|
| availableDeposit     | [T_INT](#T_INT)             | available deposit amount            |
| availableVirtualStep | [T_INT](#T_INT)             | available virtual steps(deprecated) |
| deposits             | List\[[Deposit](#deposit)\] | remaining deposits                  |

## Deposit

### Deposit V1

| KEY               | VALUE type        | Description              |
|:------------------|:------------------|:-------------------------|
| id                | [T_HASH](#T_HASH) | ID of deposit            |
| depositRemain     | [T_INT](#T_INT)   | available deposit amount |
| depositUsed       | [T_INT](#T_INT)   | used deposit amount      |
| expires           | [T_INT](#T_INT)   | expiration block height  |
| virtualStepIssued | [T_INT](#T_INT)   | issued virtual steps     |
| virtualStepUsed   | [T_INT](#T_INT)   | used virtual steps       |

### Deposit V2

| KEY           | VALUE type      | Description              |
|:--------------|:----------------|:-------------------------|
| depositRemain | [T_INT](#T_INT) | available deposit amount |

## RewardFund

| KEY                                                       | VALUE type | Description                                                                                   |
|:----------------------------------------------------------|:-----------|:----------------------------------------------------------------------------------------------|
| Iglobal                                                   | int        | Iglobal amount                                                                                |
| ${[REWARD_FUND_ALLOCATION_KEY](#rewardfundallocationkey)} | int        | allocation rate.<br>sum of all rates is 10,000 if revision is less than 24, and 100 otherwise |

## NamedValue

| KEY   | VALUE type | Description |
|:------|:-----------|:------------|
| name  | str        | name        |       
| value | int        | value       |

# Event logs

## PenaltyImposed(Address,int,int)

```python
@eventlog(indexed=1)
def PenaltyImposed(address: Address, status: int, penalty_type: int) -> None:
```

| Name         | Type    | Description                                                                                                                                                            |
|:-------------|:--------|:-----------------------------------------------------------------------------------------------------------------------------------------------------------------------|
| address      | Address | address of penalized P-Rep                                                                                                                                             |
| status       | int     | status of penalized P-Rep                                                                                                                                              |
| penalty_type | int     | type of penalty<br />1: Disqualification<br />2: Accumulated Validation Failure<br />3: Validation Failure<br />4: Missed Network Proposal Vote<br />5: Double signing |

# Predefined variables

## PENALTY_TYPE

| value                          | revision | Description                                    |
|:-------------------------------|:---------|:-----------------------------------------------|
| "disqualification"             | 6 ~      | P-Rep disqualification penalty                 |
| "accumulatedValidationFailure" | 6 ~      | accumulated block validation failure penalty   |
| "validationFailure"            | 6 ~      | block validation failure penalty               |
| "missedNetworkProposalVote"    | 6 ~      | missed Network Proposal vote penalty           |
| "doubleVote"                   | 24 ~     | submit multiple votes to same height and round |

## NETWORK_SCORE_TYPE

| value   | revision | Description             |
|:--------|:---------|:------------------------|
| "cps"   | 6 ~      | CPS Network SCORE       |
| "relay" | 6 ~      | BTP Relay NETWORK SCORE |

## REWARD_FUND_ALLOCATION_KEY

| value    | revision | Description                                |
|:---------|:---------|:-------------------------------------------|
| "iprep"  | 13 ~     | key for P-Rep reward                       |
| "ivoter" | 13 ~ 23  | key for Voter reward. Deprecated in IISS 4 |
| "icps"   | 13 ~     | key for CPS reward                         |
| "irelay" | 13 ~     | key for BTP relay reward                   |
| "iwage"  | 23 ~     | key for P-Rep minimum wage                 |<|MERGE_RESOLUTION|>--- conflicted
+++ resolved
@@ -1,6 +1,5 @@
 # ICON Chain SCORE API
 
-<<<<<<< HEAD
 <details>
   <summary>Contents</summary>
 
@@ -15,6 +14,8 @@
             + [getScoreStatus](#getscorestatus)
             + [getBlockedScores](#getblockedscores)
             + [getScoreOwner](#getscoreowner)
+            + [blockAccount](#blockaccount)
+            + [unblockAccount](#unblockaccount)
         * Writable APIs
             + [setRevision](#setrevision)
             + [setStepPrice](#setstepprice)
@@ -26,7 +27,9 @@
             + [unblockScore](#unblockscore)
             + [burn](#burn)
             + [setScoreOwner](#setscoreowner)
-    - [IISS](#iiss)
+            + [getBlockedScores](#getblockedscores)
+            + [isBlocked](#isblocked)
+     - [IISS](#iiss)
         * ReadOnly APIs
             + [getStake](#getstake)
             + [getDelegation](#getdelegation)
@@ -75,45 +78,6 @@
             + [sendBTPMessage](#sendbtpmessage)
             + [registerPRepNodePublicKey](#registerprepnodepublickey)
             + [setPRepNodePublicKey](#setprepnodepublickey)
-=======
-- [Governance](#governance)
-  * ReadOnly APIs
-    + [getBlockedScores](#getblockedscores)
-    + [isBlocked](#isblocked)
-  * Writable APIs
-    + [blockAccount](#blockaccount)
-    + [unblockAccount](#unblockaccount)
-- [IISS](#iiss)
-  * ReadOnly APIs
-    + [getStake](#getstake)
-    + [getDelegation](#getdelegation)
-    + [getBond](#getbond)
-    + [queryIScore](#queryiscore)
-    + [getPRep](#getprep)
-    + [getPReps](#getpreps)
-    + [getBonderList](#getbonderlist)
-    + [getPRepStats](#getprepstats)
-    + [getPRepStatsOf](#getprepstatsof)
-  * Writable APIs
-    + [setStake](#setstake)
-    + [setDelegation](#setdelegation)
-    + [setBond](#setbond)
-    + [claimIScore](#claimiscore)
-    + [registerPRep](#registerprep)
-    + [setPRep](#setprep)
-    + [unregisterPRep](#unregisterprep)
-    + [setBonderList](#setbonderlist)
-- [BTP](#btp)
-  * ReadOnly APIs
-    + [getBTPNetworkTypeID](#getbtpnetworktypeid)
-    + [getPRepNodePublicKey](#getprepnodepublickey)
-  * Writable APIs
-    + [openBTPNetwork](#openbtpnetwork)
-    + [closeBTPNetwork](#closebtpnetwork)
-    + [sendBTPMessage](#sendbtpmessage)
-    + [registerPRepNodePublicKey](#registerprepnodepublickey)
-    + [setPRepNodePublicKey](#setprepnodepublickey)
->>>>>>> 69b9a3a6
 - [Types](#types)
     * [Value Types](#value-types)
     * [StepCosts](#stepcosts)
@@ -283,6 +247,24 @@
 
 *Revision:* 17 ~
 
+### isBlocked
+
+Returns whether it's blocked or not
+
+```python
+def isBlocked(address: Address) -> bool:
+```
+
+*Parameters:*
+
+| Name    | Type    | Description                             |
+|:--------|:--------|:----------------------------------------|
+| address | Address | address of the account or the contract  |
+
+*Returns:* `True` if it's blocked.
+
+*Revision:* 22 ~
+
 ## Writable APIs
 
 ### setRevision
@@ -457,47 +439,11 @@
 
 *Revision:* 17 ~
 
-# Governance
-
-## ReadOnly APIs
-
-### getBlockedScores
-
-Returns a list of the blocked contracts.
-
-```python
-def getBlockedScores() -> list:
-```
-
-*Returns:* a list of the addresses of the contracts
-
-*Revision:* 9 ~
-
-### isBlocked
-
-Returns whether it's blocked or not
-
-```python
-def isBlocked(address: Address) -> bool:
-```
-
-*Parameters:*
-
-| Name    | Type    | Description                             |
-|:--------|:--------|:----------------------------------------|
-| address | Address | address of the account or the contract  |
-
-*Returns:* `True` if it's blocked.
-
-*Revision:* 22 ~
-
-## Writable APIs
-
 ### blockAccount
 
-It blocks the account (EoA).
+It blocks the account (EoA). It's only for governance.
 If it's already blocked, then it ignores silently.
-Otherwise, it emit the event `AccountBlockedSet(addres:Address,yn:bool)`.
+Otherwise, it emit the event.
 
 ```python
 def blockAccount(address: Address) -> None:
@@ -509,15 +455,20 @@
 |:--------|:--------|:--------------------------------|
 | address | Address | address of the account to block |
 
+*Event Log:*
+
+```python
+@eventlog(indexed=1)
+def AccountBlockedSet(address: Address, yn: bool) -> None:
+```
+
 *Revision:* 22 ~
 
-*Permission:* Governance Contract Only
-
 ### unblockAccount
 
-It unblocks the account (EoA).
+It unblocks the account (EoA). It's only for governance.
 If it's already unblocked, then it silently ignores.
-Otherwise, it emit the event `AccountBlockedSet(address:Address,yn:bool)`.
+Otherwise, it emit the event.
 
 ```python
 def unblockAccount(address: Address) -> None:
@@ -529,9 +480,14 @@
 |:--------|:--------|:--------------------------------|
 | address | Address | address of the account to block |
 
+*Event Log:*
+
+```python
+@eventlog(indexed=1)
+def AccountBlockedSet(address: Address, yn: bool) -> None:
+```
+
 *Revision:* 22 ~
-
-*Permission:* Governance Contract Only
 
 # IISS
 
