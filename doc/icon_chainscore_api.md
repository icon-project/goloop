# ICON Chain SCORE API

<details>
  <summary>Contents</summary>

- APIs
    - [Basic](#basic)
        * ReadOnly APIs
            + [getRevision](#getrevision)
            + [getStepPrice](#getstepprice)
            + [getStepCost](#getstepcost)
            + [getStepCosts](#getstepcosts)
            + [getMaxStepLimit](#getmaxsteplimit)
            + [getScoreStatus](#getscorestatus)
            + [getBlockedScores](#getblockedscores)
            + [getScoreOwner](#getscoreowner)
            + [isBlocked](#isblocked)
        * Writable APIs
            + [setRevision](#setrevision)
            + [setStepPrice](#setstepprice)
            + [setStepCost](#setstepcost)
            + [setMaxStepLimit](#setmaxsteplimit)
            + [disableScore](#disablescore)
            + [enableScore](#enablescore)
            + [blockScore](#blockscore)
            + [unblockScore](#unblockscore)
            + [burn](#burn)
            + [setScoreOwner](#setscoreowner)
            + [blockAccount](#blockaccount)
            + [unblockAccount](#unblockaccount)
     - [IISS](#iiss)
        * ReadOnly APIs
            + [getStake](#getstake)
            + [getDelegation](#getdelegation)
            + [getBond](#getbond)
            + [queryIScore](#queryiscore)
            + [getPRep](#getprep)
            + [getPReps](#getpreps)
            + [getMainPReps](#getmainpreps)
            + [getSubPReps](#getsubpreps)
            + [estimateUnstakeLockPeriod](#estimateunstakelockperiod)
            + [getPRepTerm](#getprepterm)
            + [getBonderList](#getbonderlist)
            + [getPRepStats](#getprepstats)
            + [getNetworkInfo](#getnetworkinfo)
            + [getNetworkScores](#getnetworkscores)
            + [getPRepStatsOf](#getprepstatsof)
            + [getSlashingRates](#getslashingrates)
            + [getMinimumBond](#getminimumbond)
            + [getPRepCountConfig](#getprepcountconfig)
        * Writable APIs
            + [setStake](#setstake)
            + [setDelegation](#setdelegation)
            + [setBond](#setbond)
            + [claimIScore](#claimiscore)
            + [registerPRep](#registerprep)
            + [setPRep](#setprep)
            + [unregisterPRep](#unregisterprep)
            + [disqualifyPRep](#disqualifyprep)
            + [setBonderList](#setbonderlist)
            + [setRewardFund](#setrewardfund)
            + [setRewardFundAllocation](#setrewardfundallocation)
            + [penalizeNonvoters](#penalizenonvoters)
            + [setNetworkScore](#setnetworkscore)
            + [setRewardFundAllocation2](#setrewardfundallocation2)
            + [setMinimumBond](#setminimumbond)
            + [initCommissionRate](#initcommissionrate)
            + [setCommissionRate](#setcommissionrate)
            + [setSlashingRates](#setslashingrates)
            + [requestUnjail](#requestunjail)
            + [setPRepCountConfig](#setprepcountconfig)
            + [handleDoubleSignReport](#handledoublesignreport)
            + [setBondRequirementRate](#setbondrequirementrate)
    - [BTP](#btp)
        * ReadOnly APIs
            + [getBTPNetworkTypeID](#getbtpnetworktypeid)
            + [getPRepNodePublicKey](#getprepnodepublickey)
        * Writable APIs
            + [openBTPNetwork](#openbtpnetwork)
            + [closeBTPNetwork](#closebtpnetwork)
            + [sendBTPMessage](#sendbtpmessage)
            + [registerPRepNodePublicKey](#registerprepnodepublickey)
            + [setPRepNodePublicKey](#setprepnodepublickey)
- [Types](#types)
    * [Value Types](#value-types)
    * [StepCosts](#stepcosts)
    * [Unstake](#unstake)
    * [Vote](#vote)
    * [Unbond](#unbond)
    * [PRep](#prep)
    * [PRepSnapshot](#prepsnapshot)
    * [ContractStatus](#contractstatus)
    * [DepositInfo](#depositinfo)
    * [Deposit](#deposit)
    * [RewardFund](#rewardfund)
    * [NamedValue](#namedvalue)
- [Event logs](#event-logs)
    * [PenaltyImposed(Address,int,int)](#penaltyimposedaddressintint)
    * [Slashed](#slashedaddressaddressint)
    * [TermStarted](#termstartedintintint)
- [Predefined variables](#predefined-variables)
    * [PENALTY_TYPE_ID](#penalty_type_id)
    * [PENALTY_TYPE_NAME](#penalty_type_name)
    * [NETWORK_SCORE_TYPE](#network_score_type)
    * [REWARD_FUND_ALLOCATION_KEY](#reward_fund_allocation_key)
    * [JAIL_FLAG](#jail_flag)
    * [PREP_STATUS](#prep_status)
    * [PREP_GRADE](#prep_grade)

</details>

# Basic

## ReadOnly APIs

### getRevision

Returns the revision of the network.

```
def getRevision() -> int:
```

*Returns:*

* the revision of the network

*Revision:* 0 ~

### getStepPrice

Returns the price of step in loop.

```
def getStepPrice() -> int:
```

*Returns:*

* the price of step in loop

*Revision:* 0 ~

### getStepCost

Returns the step cost of given step type `type`.

```
def getStepCost(type: str) -> int:
```

*Parameters:*

| Name | Type | Description                                          |
|:-----|:-----|:-----------------------------------------------------|
| type | str  | step type. refer to `Key` of [StepCosts](#stepcosts) |

*Returns:*

* the step cost of step type

*Revision:* 0 ~

### getStepCosts

Returns the step costs of all step types.

```
def getStepCosts() -> dict:
```

*Returns:*

* [StepCosts](#stepcosts)

*Revision:* 0 ~

### getMaxStepLimit

Returns the maximum value of step limit for the given `contextType`.

```
def getMaxStepLimit(contextType: str) -> int:
```

*Parameters:*

| Name        | Type | Description                   |
|:------------|:-----|:------------------------------|
| contextType | str  | context type. (invoke, query) |

*Returns:*

* the maximum value of step limit

*Revision:* 0 ~

### getScoreStatus

Returns the status of the SCORE.

```
def getScoreStatus(address: Address) -> dict:
```

*Parameters:*

| Name    | Type    | Description               |
|:--------|:--------|:--------------------------|
| address | Address | address of SCORE to query |

*Returns:*

| Key         | Value Type                        | Description                                   |
|:------------|:----------------------------------|:----------------------------------------------|
| owner       | Address                           | owner of the SCORE                            |
| blocked     | [T_BOOL](#T_BOOL)                 | `0x1` if it's blocked by governance           |
| disabled    | [T_BOOL](#T_BOOL)                 | `0x1` if it's disabled by owner               |
| current     | [ContractStatus](#contractstatus) | Current status                                |
| next        | [ContractStatus](#contractstatus) | (Optional) status of next SCORE to be audited |
| depositInfo | [DepositInfo](#depositinfo)       | (Optional) deposit information                |

*Revision:* 0 ~

### getBlockedScores

Returns addresses of blocked SCOREs.

```
def getBlockedScores() -> List[Address]:
```

*Returns:*

* addresses of blocked SCOREs

*Revision:* 9 ~

### getScoreOwner

Returns the owner of the SCORE.

```
def getScoreOwner(address: Address) -> Address:
```

*Parameters:*

| Name    | Type    | Description               |
|:--------|:--------|:--------------------------|
| address | Address | address of SCORE to query |

*Returns:*

* the owner address

*Revision:* 17 ~

### isBlocked

Returns whether it's blocked or not

```
def isBlocked(address: Address) -> bool:
```

*Parameters:*

| Name    | Type    | Description                             |
|:--------|:--------|:----------------------------------------|
| address | Address | address of the account or the contract  |

*Returns:* `True` if it's blocked.

*Revision:* 22 ~

## Writable APIs

### setRevision

Updates the revision of the network. Governance only.

```
def setRevision(code: int) -> None:
```

*Parameters:*

| Name | Type | Description             |
|:-----|:-----|:------------------------|
| code | int  | revision of the network |

*Event Log:*
- from revision 24
```
@eventlog(indexed=0)
def RevisionSet(code: int) -> None:
```

| Name | Type | Description             |
|:-----|:-----|:------------------------|
| code | int  | revision of the network |

*Revision:* 0 ~

### setStepPrice

Updates the price of step in loop. Governance only.

```
def setStepPrice(price: int) -> None:
```

*Parameters:*

| Name  | Type | Description           |
|:------|:-----|:----------------------|
| price | int  | price of step in loop |

*Event Log:*
- from revision 24
```
@eventlog(indexed=0)
def StepPriceSet(price: int) -> None:
```

| Name  | Type | Description            |
|:------|:-----|:-----------------------|
| price | int  | price of step in loop  |

*Revision:* 0 ~

### setStepCost

Updates the step cost of given `type` step type. Governance only.

```
def setStepCost(type: str, cost: int) -> None:
```

*Parameters:*

| Name | Type | Description                                          |
|:-----|:-----|:-----------------------------------------------------|
| type | str  | step type. refer to `Key` of [StepCosts](#stepcosts) |
| cost | int  | cost for step type                                   |

*Event Log:*
- from revision 24
```
@eventlog(indexed=0)
def StepCostSet(type: str, cost: int) -> None:
```

| Name | Type | Description                                           |
|:-----|:-----|:------------------------------------------------------|
| type | str  | step type. refer to `Key` of [StepCosts](#stepcosts)  |
| cost | int  | cost for step type                                    |

*Revision:* 0 ~

### setMaxStepLimit

Updates the maximum step limit of given `contextType`. Governance only.

```
def setMaxStepLimit(contextType: str, limit: int) -> None:
```

*Parameters:*

| Name        | Type | Description                     |
|:------------|:-----|:--------------------------------|
| contextType | str  | context type. (invoke, query)   |
| limit       | int  | max step limit for context type |

*Event Log:*
- from revision 24
```
@eventlog(indexed=0)
def MaxStepLimitSet(contextType: str, limit: int) -> None:
```

| Name        | Type | Description                     |
|:------------|:-----|:--------------------------------|
| contextType | str  | context type. (invoke, query)   |
| limit       | int  | max step limit for context type |

*Revision:* 0 ~

### disableScore

Disables the SCORE. Allowed only from the SCORE owner.

```
def disableScore(address: Address) -> None:
```

*Parameters:*

| Name    | Type    | Description          |
|:--------|:--------|:---------------------|
| address | Address | address of the SCORE |

*Revision:* 0 ~

### enableScore

Enables the SCORE. Allowed only from the SCORE owner.

```
def enableScore(address: Address) -> None:
```

*Parameters:*

| Name    | Type    | Description          |
|:--------|:--------|:---------------------|
| address | Address | address of the SCORE |

*Revision:* 0 ~

### blockScore

Blocks the SCORE. Governance only.

```
def blockScore(address: Address) -> None:
```

*Parameters:*

| Name    | Type    | Description          |
|:--------|:--------|:---------------------|
| address | Address | address of the SCORE |

*Event Log:*
- from revision 24
```
@eventlog(indexed=1)
def AccountBlockedSet(address: Address, yn: bool) -> None:
```

| Name     | Type    | Description          |
|:---------|:--------|:---------------------|
| address  | Address | address of the SCORE |
| yn       | bool    | blocked or not       |

*Revision:* 0 ~

### unblockScore

Unblocks the SCORE. Governance only.

```
def unblockScore(address: Address) -> None:
```

*Parameters:*

| Name    | Type    | Description          |
|:--------|:--------|:---------------------|
| address | Address | address of the SCORE |

*Event Log:*
- from revision 24
```
@eventlog(indexed=1)
def AccountBlockedSet(address: Address, yn: bool) -> None:
```

| Name     | Type     | Description           |
|:---------|:---------|:----------------------|
| address  | Address  | address of the SCORE  |
| yn       | bool     | blocked or not        |

*Revision:* 0 ~

### burn

Burns the balance of the sender. Set amount with `value` of `icx_sendTransaction`.

```
def burn() -> None:
```

*Event Log:*

```
@eventlog(indexed=1)
def ICXBurnedV2(address: Address, amount: int, total_supply: int) -> None:
```

| Name         | Type    | Description                               |
|:-------------|:--------|:------------------------------------------|
| address      | Address | address of the ICONist who burned balance |
| amount       | int     | amount of burned balance                  |
| total_supply | int     | amount of total supply after burn         |

*Revision:* 12 ~

### setScoreOwner

Updates the owner of the SCORE. Allowed only from the SCORE owner.

- Not allowed for blocked or disabled SCORE.

```
def setScoreOwner(score: Address, owner: Address) -> None:
```

*Parameters:*

| Name  | Type    | Description          |
|:------|:--------|:---------------------|
| score | Address | address of the SCORE |
| owner | Address | address of new owner |

*Revision:* 17 ~

### blockAccount

It blocks the account (EoA). It's only for governance.
If it's already blocked, then it ignores silently.
Otherwise, it emits the event.

```
def blockAccount(address: Address) -> None:
```

*Parameters:*

| Name    | Type    | Description                     |
|:--------|:--------|:--------------------------------|
| address | Address | address of the account to block |

*Event Log:*

```
@eventlog(indexed=1)
def AccountBlockedSet(address: Address, yn: bool) -> None:
```

*Revision:* 22 ~

### unblockAccount

It unblocks the account (EoA). It's only for governance.
If it's already unblocked, then it silently ignores.
Otherwise, it emits the event.

```
def unblockAccount(address: Address) -> None:
```

*Parameters:*

| Name    | Type    | Description                     |
|:--------|:--------|:--------------------------------|
| address | Address | address of the account to block |

*Event Log:*

```
@eventlog(indexed=1)
def AccountBlockedSet(address: Address, yn: bool) -> None:
```

*Revision:* 22 ~

# IISS

## ReadOnly APIs

### getStake

Returns the stake status of the given `address`.

```
def getStake(address: Address) -> dict:
```

*Parameters:*

| Name    | Type    | Description      |
|:--------|:--------|:-----------------|
| address | Address | address to query |

*Returns:*

| Key      | Value Type                  | Description                 |
|:---------|:----------------------------|:----------------------------|
| stake    | int                         | ICX amount of stake in loop |
| unstakes | List\[[Unstake](#unstake)\] | List of Unstake information |

*Revision:* 5 ~

### getDelegation

Returns the delegation status of the given `address`.

```
def getDelegation(address: Address) -> dict:
```

*Parameters:*

| Name    | Type    | Description      |
|:--------|:--------|:-----------------|
| address | Address | address to query |

*Returns:*

| Key            | Value type            | Description                                                                  |
|:---------------|:----------------------|:-----------------------------------------------------------------------------|
| totalDelegated | int                   | The sum of delegation amount                                                 |
| votingPower    | int                   | Remaining amount of stake that ICONist can delegate and bond to other P-Reps |
| delegations    | List\[[Vote](#vote)\] | List of delegation information (MAX: 100 entries)                            |

*Revision:* 5 ~

### getBond

Returns the bond status of the given `address`.

```
def getBond(address: Address) -> dict:
```

*Parameters:*

| Name    | Type    | Description      |
|:--------|:--------|:-----------------|
| address | Address | address to query |

*Returns:*

| Key         | Value Type                | Description                                                                  |
|:------------|:--------------------------|:-----------------------------------------------------------------------------|
| totalBonded | int                       | The sum of bond amount                                                       |
| votingPower | int                       | Remaining amount of stake that ICONist can delegate and bond to other P-Reps |
| bonds       | List\[[Vote](#vote)\]     | List of bond information (MAX: 100 entries)                                  |
| unbonds     | List\[[Unbond](#unbond)\] | List of unbond information (MAX: 100 entries)                                |

*Revision:* 13 ~

### queryIScore

Returns the amount of I-Score that `address` has received as a reward.

```
def queryIScore(address: Address) -> dict:
```

*Parameters:*

| Name    | Type    | Description      |
|:--------|:--------|:-----------------|
| address | Address | address to query |

*Returns:*

| Key          | Value Type | Description                                      |
|:-------------|:-----------|:-------------------------------------------------|
| blockHeight  | int        | block height when I-Score is estimated           |
| iscore       | int        | amount of I-Score                                |
| estimatedICX | int        | estimated amount in loop. 1000 I-Score == 1 loop |

*Revision:* 5 ~

### getPRep

Returns P-Rep register information of the given `address`.

```
def getPRep(address: Address) -> dict:
```

*Parameters:*

| Name    | Type    | Description      |
|:--------|:--------|:-----------------|
| address | Address | address to query |

*Returns:*

* [PRep](#prep)

*Revision:* 5 ~

### getPReps

Returns the status of all registered P-Rep candidates in descending order by power amount.

```
def getPReps(startRanking: int, endRanking: int) -> dict:
```

*Parameters:*

| Name         | Type | Description                                                          |
|:-------------|:-----|:---------------------------------------------------------------------|
| startRanking | int  | (Optional) default: 1<br/>P-Rep list which starts from start ranking |
| endRanking   | int  | (Optional) default: the last ranking                                 |

*Returns:*

| Key            | Value Type            | Description                                         |
|:---------------|:----------------------|:----------------------------------------------------|
| blockHeight    | int                   | latest block height when this request was processed |
| preps          | List\[[PRep](#prep)\] | P-Rep list                                          |
| startRanking   | int                   | start ranking of P-Rep list                         |
| totalDelegated | int                   | total delegation amount that all P-Reps receive     |
| totalStake     | int                   | sum of ICX that all ICONist stake                   |

*Revision:* 5 ~

### getMainPReps

Returns the list of all Main P-Reps in descending order by power amount.

```
def getMainPReps() -> dict:
```

*Returns:*

| Key            | Value Type                            | Description                                         |
|:---------------|:--------------------------------------|:----------------------------------------------------|
| blockHeight    | int                                   | latest block height when this request was processed |
| preps          | List\[[PRepSnapshot](#prepsnapshot)\] | P-Rep list                                          |
| totalDelegated | int                                   | total delegation amount that Main P-Reps receive    |
| totalPower     | int                                   | total power amount that Main P-Reps receive         |

*Revision:* 5 ~

### getSubPReps

Returns the list of all Sub P-Reps in descending order by power amount.

```
def getSubPReps() -> dict:
```

*Returns:*

| Key            | Value Type                            | Description                                         |
|:---------------|:--------------------------------------|:----------------------------------------------------|
| blockHeight    | int                                   | latest block height when this request was processed |
| preps          | List\[[PRepSnapshot](#prepsnapshot)\] | P-Rep list                                          |
| totalDelegated | int                                   | total delegation amount that Sub P-Reps receive     |
| totalPower     | int                                   | total power amount that Sub P-Reps receive          |

*Revision:* 5 ~

### estimateUnstakeLockPeriod

Returns estimated unstake lock period.

```
def estimateUnstakeLockPeriod() -> dict:
```

*Returns:*

| Key               | Value Type | Description                   |
|:------------------|:-----------|:------------------------------|
| unstakeLockPeriod | int        | estimated unstake lock period |

*Revision:* 5 ~

### getPRepTerm

Returns the information about the current term.

```
def getPRepTerm() -> dict:
```

*Returns:*

<<<<<<< HEAD
| Key                 | Value Type                | Description                                                                                                 |
|:--------------------|:--------------------------|:------------------------------------------------------------------------------------------------------------|
| blockHeight         | int                       | latest block height when this request was processed                                                         |
| sequence            | int                       | sequence number                                                                                             |
| startBlockHeight    | int                       | start block height of the term                                                                              |
| endBlockHeight      | int                       | end block height of the term                                                                                |
| totalSupply         | int                       | total supply amount at `startBlockHeight`                                                                   |
| preps               | List\[[PRep](#prep)\]     | (Optional. revison < 26) Main/Sub P-Rep list                                                                |
| totalDelegated      | int                       | total delegation amount of `preps`                                                                          |
| totalPower          | int                       | total power amount of `preps`                                                                               |
| period              | int                       | term period                                                                                                 |
| rewardFund          | [RewardFund](#rewardfund) | reward fund information for the term                                                                        |
| bondRequirement     | int                       | bond requirement rate ranging from 0 (0%) to 100 (100%) for the current term<br/>removed after revision 26  |
| bondRequirementRate | int                       | bond requirement rate ranging from 0 (0%) to 10,000 (100%) for the current term<br/>added after revision 26 |
| revision            | int                       | revision for the term                                                                                       |
| isDecentralized     | bool                      | `true` if network is decentralized                                                                          |
| mainPRepCount       | int                       | Main P-Reps count for the term                                                                              |
| iissVersion         | int                       | IISS version for the term                                                                                   |
| irep                | int                       | (Optional. revision < 25) Irep for the term                                                                 |
| rrep                | int                       | (Optional. revision < 25) Rrep for the term                                                                 |
| minimumBond         | int                       | (Optional. revision >= 25) minimum bond amount for the term                                                 |

* `bondRequirement` field is replaced with `bondRequirementRate` field after revision 26
* 0 <= `bondRequirement` <= 100 (0: 0%, 100: 100%)
* 0 <= `bondRequirementRate` <= 10,000 (0: 0%, 10,000: 100%)
* `preps` field will be removed after revision 26. Please use [getMainPReps](#getmainpreps) or [getSubPReps](#getsubpreps) instead
=======
| Key              | Value Type                | Description                                                 |
|:-----------------|:--------------------------|:------------------------------------------------------------|
| blockHeight      | int                       | latest block height when this request was processed         |
| sequence         | int                       | sequence number                                             |
| startBlockHeight | int                       | start block height of the term                              |
| endBlockHeight   | int                       | end block height of the term                                |
| totalSupply      | int                       | total supply amount at `startBlockHeight`                   |
| preps            | List\[[PRep](#prep)\]     | Main/Sub P-Rep list at `startBlockHeight`                   |
| totalDelegated   | int                       | total delegation amount of `preps`                          |
| totalPower       | int                       | total power amount of `preps`                               |
| period           | int                       | term period                                                 |
| rewardFund       | [RewardFund](#rewardfund) | reward fund information for the term                        |
| bondRequirement  | int                       | bondRequirement for the term                                |
| revision         | int                       | revision for the term                                       |
| isDecentralized  | bool                      | `true` if network is decentralized                          |
| mainPRepCount    | int                       | Main P-Reps count for the term                              |
| iissVersion      | int                       | IISS version for the term                                   |
| irep             | int                       | (Optional. revision < 25) Irep for the term                 |
| rrep             | int                       | (Optional. revision < 25) Rrep for the term                 |
| minimumBond      | int                       | (Optional. revision >= 25) minimum bond amount for the term |
>>>>>>> 93612e4e

*Revision:* 5 ~

### getBonderList

Returns the list of allowed bonders for the given `address`.

```
def getBonderList(address: Address) -> dict:
```

*Parameters:*

| Name    | Type    | Description      |
|:--------|:--------|:-----------------|
| address | Address | address to query |

*Returns:*

| Key        | Value Type    | Description                                        |
|:-----------|:--------------|:---------------------------------------------------|
| bonderList | List[Address] | addresses of ICONist who can bond to the `address` |

*Revision:* 13 ~

### getPRepStats

Returns the list of block validation statistics for all active PReps

```
def getPRepStats() -> dict:
```

*Returns:*

| Key         | Type                            | Description                                             |
|:------------|:--------------------------------|:--------------------------------------------------------|
| blockHeight | int                             | state blockHeight                                       |
| preps       | List\[[PRepStats](#prepstats)\] | List of block validation statistics for all active PRep |

*Revision:* 13 ~

### getNetworkInfo

Returns the configuration and status of the network.

```
def getNetworkInfo() -> dict:
```

*Returns:*

| Key                 | Value Type                | Description                                                                            |
|:--------------------|:--------------------------|:---------------------------------------------------------------------------------------|
| mainPRepCount       | int                       | Main P-Reps count                                                                      |
| extraPRepCount      | int                       | Extra Main P-Reps count                                                                |
| subPRepCount        | int                       | Sub Main P-Reps count                                                                  |
| iissVersion         | int                       | IISS version                                                                           |
| termPeriod          | int                       | period of term                                                                         |
| bondRequirement     | int                       | bond requirement rate ranging from 0 (0%) to 100 (100%)<br/>removed after revision 26  |
| bondRequirementRate | int                       | bond requirement rate ranging from 0 (0%) to 10,000 (100%)<br/>added after revision 26 |
| lockMinMultiplier   | int                       | multiplier for minimum unstake lock period                                             |
| lockMaxMultiplier   | int                       | multiplier for maximum unstake lock period                                             |
| unstakeSlotMax      | int                       | maximum unstakes count of a account                                                    |
| delegationSlotMax   | int                       | maximum delegation count of a account                                                  |
| rewardFund          | [RewardFund](#rewardfund) | reward fund information                                                                |
| totalStake          | int                       | total stakes of ICONist                                                                |
| totalBonded         | int                       | total bonded amount of P-Rep                                                           |
| totalDelegated      | int                       | total delegated amount of P-Rep                                                        |
| totalPower          | int                       | total power amount of P-Rep                                                            |
| preps               | int                       | count of all P-Reps                                                                    |

* `bondRequirement` field is replaced with `bondRequirementRate` field after revision 26
* 0 <= `bondRequirement` <= 100 (0: 0%, 100: 100%)
* 0 <= `bondRequirementRate` <= 10,000 (0: 0%, 10,000: 100%)

*Revision:* 13 ~

### getNetworkScores

Returns the list of network SCOREs

```
def getNetworkScores() -> dict:
```

*Returns:*

| Key                                          | Type    | Description              |
|:---------------------------------------------|:--------|:-------------------------|
| ${[NETWORK_SCORE_TYPE](#network_score_type)} | Address | address of network SCORE |

*Revision:* 15 ~

### getPRepStatsOf

Returns the list of block validation statistics for the given PRep

```
def getPRepStatsOf(address: Address) -> dict:
```

*Parameters:*

| Name    | Type    | Description                    |
|:--------|:--------|:-------------------------------|
| address | Address | Owner address of PRep to query |

*Returns:*

| Key         | Type                            | Description                                            |
|:------------|:--------------------------------|:-------------------------------------------------------|
| blockHeight | int                             | state blockHeight                                      |
| preps       | List\[[PRepStats](#prepstats)\] | List of block validation statistics for the given PRep |

*Revision:* 22 ~

### getSlashingRates

Returns slashing rates for all penalties

```
def getSlashingRates() -> dict:
```

*Returns:*

| Key                          | Type | Description                                            |
|:-----------------------------|:-----|:-------------------------------------------------------|
| prepDisqualification         | int  | slashing rate for prepDisqualification penalty         |
| accumulatedValidationFailure | int  | slashing rate for accumulatedValidationFailure penalty |
| validationFailure            | int  | slashing rate for validationFailure penalty            |
| missedNetworkProposalVote    | int  | slashing rate for missedNetworkProposalVote penalty    |
| doubleSign                   | int  | slashing rate for doubleSign penalty                   |

*Revision:* 24 ~

### getMinimumBond

Returns the minimum amount of bond required for a P-Rep to earn the minimum wage
 
```
def getMinimumBond() -> int:
```

*Returns:*

* the minimum amount of bond in loop unit

*Revision:* 24 ~

### getPRepCountConfig

Returns the information on P-Rep count configuration

```
def getPRepCountConfig() -> dict:
```

*Returns:*

| Key   | Type | Description                 |
|:------|:-----|:----------------------------|
| main  | int  | number of main P-Reps       |
| sub   | int  | number of sub P-Reps        |
| extra | int  | number of extra main P-Reps |

*Revision:* 24 ~

## Writable APIs

### setStake

Stakes some amount of ICX.

```
def setStake(value: int) -> None:
```

*Parameters:*

| Name  | Type | Description             |
|:------|:-----|:------------------------|
| value | int  | amount of stake in loop |

*Revision:* 5 ~

### setDelegation

Delegates some amount of stake to P-Reps.

- Maximum number of P-Reps to delegate is 100
- The transaction which has duplicated P-Rep addresses will be failed
- This transaction overwrites the previous delegate information

```
def setDelegation(delegations: List[Vote]) -> None:
```

*Parameters:*

| Name        | Type                  | Description                    |
|:------------|:----------------------|:-------------------------------|
| delegations | List\[[Vote](#vote)\] | list of delegation information |

*Event Log:*
- from revision 24
```
@eventlog(indexed=1)
def DelegationSet(address: Address, delegations: bytes) -> None:
```

| Name        | Type    | Description                                 |
|:------------|:--------|:--------------------------------------------|
| address     | Address | address of the delegator                    |
| delegations | bytes   | rlp encoded data of parameter `delegations` |

*Revision:* 5 ~

### setBond

Bonds some amount of stake to P-Reps.

- Maximum number of P-Reps to bond is 100
- The transaction which has duplicated P-Rep addresses will be failed
- This transaction overwrites the previous bond information

```
def setBond(bonds: List[Vote]) -> None:
```

*Parameters:*

| Name  | Type                  | Description              |
|:------|:----------------------|:-------------------------|
| bonds | List\[[Vote](#vote)\] | list of bond information |

*Event Log:*
- from revision 24
```
@eventlog(indexed=1)
def BondSet(address: Address, bonds: bytes) -> None:
```

| Name    | Type    | Description                           |
|:--------|:--------|:--------------------------------------|
| address | Address | address of the bonder                 |
| bonds   | bytes   | rlp encoded data of parameter `bonds` |

*Revision:* 5 ~

### claimIScore

Claims the total reward that a ICONist has received.

```
def claimIScore() -> None:
```

*Event Log:*

```
@eventlog(indexed=1)
def IScoreClaimedV2(address: Address, iscore: int, icx: int) -> None:
```

| Name    | Type    | Description                                |
|:--------|:--------|:-------------------------------------------|
| address | Address | address of the ICONist who claimed I-Score |
| iscore  | int     | amount of claimed I-Score                  |
| icx     | int     | amount of claimed I-Score in loop          |

*Revision:* 5 ~

### registerPRep

Registers an ICONist as a P-Rep.

- 2000 ICX are required as a registration fee

```
def registerPRep(name: str, email: str, website: str, country: str, city: str, details: str, p2pEndpoint: str,
                 nodeAddress: Address) -> None:
```

*Parameters:*

| Name        | Type    | Description                                                                                                                                                                                               |
|:------------|:--------|:----------------------------------------------------------------------------------------------------------------------------------------------------------------------------------------------------------|
| name        | str     | P-Rep name                                                                                                                                                                                                |
| email       | str     | P-Rep email                                                                                                                                                                                               | 
| website     | str     | P-Rep homepage URL                                                                                                                                                                                        |
| country     | str     | [ISO 3166-1 ALPHA-3](https://en.wikipedia.org/wiki/ISO_3166-1_alpha-3)                                                                                                                                    |
| city        | str     | "Seoul", "New York", "Paris"                                                                                                                                                                              |
| details     | str     | URL including P-Rep detail information. See [JSON Standard for P-Rep Detailed Information](https://docs.icon.community/v/icon1/references/reference-manuals/json-standard-for-p-rep-detailed-information) |
| p2pEndpoint | str     | network info used for connecting among P-Rep nodes<br/>"123.45.67.89:7100", "node.example.com:7100"                                                                                                       |
| nodeAddress | Address | (Optional) address of the node key if it's different from the address of P-Rep                                                                                                                            |

*Event Log:*

```
@eventlog(indexed=0)
def PRepRegistered(address: Address) -> None:
```

| Name    | Type    | Description                 |
|:--------|:--------|:----------------------------|
| address | Address | address of registered P-Rep |

*Revision:* 5 ~

### setPRep

Updates P-Rep's register information.

```
def setPRep(name: str, email: str, website: str, country: str, city: str, details: str, p2pEndpoint: str,
            nodeAddress: Address) -> None:
```

*Parameters:*

| Name        | Type    | Description                                                                                                                                                                                                          |
|:------------|:--------|:---------------------------------------------------------------------------------------------------------------------------------------------------------------------------------------------------------------------|
| name        | str     | (Optional) P-Rep name                                                                                                                                                                                                |
| email       | str     | (Optional) P-Rep email                                                                                                                                                                                               | 
| website     | str     | (Optional) P-Rep homepage URL                                                                                                                                                                                        |
| country     | str     | (Optional) [ISO 3166-1 ALPHA-3](https://en.wikipedia.org/wiki/ISO_3166-1_alpha-3)                                                                                                                                    |
| city        | str     | (Optional) "Seoul", "New York", "Paris"                                                                                                                                                                              |
| details     | str     | (Optional) URL including P-Rep detail information. See [JSON Standard for P-Rep Detailed Information](https://docs.icon.community/v/icon1/references/reference-manuals/json-standard-for-p-rep-detailed-information) |
| p2pEndpoint | str     | (Optional) network information used for connecting among P-Rep nodes<br/>Example: "123.45.67.89:7100", "node.example.com:7100"                                                                                       |
| nodeAddress | Address | (Optional) address of the node key if it's different from the address of P-Rep                                                                                                                                       |

*Event Log:*

```
@eventlog(indexed=0)
def PRepSet(address: Address) -> None:
```

| Name    | Type    | Description               |
|:--------|:--------|:--------------------------|
| address | Address | address of modified P-Rep |

*Revision:* 5 ~

### unregisterPRep

Unregisters the P-Rep.

```
def unregisterPRep() -> None:
```

*Event Log:*

```
@eventlog(indexed=0)
def PRepUnregistered(address: Address) -> None:
```

| Name    | Type    | Description                   |
|:--------|:--------|:------------------------------|
| address | Address | address of unregistered P-Rep |

*Revision:* 5 ~

### disqualifyPRep

Disqualify the P-Rep. Governance Only.

```
def disqualifyPRep(address: Address) -> None:
```

*Parameters:*

| Name    | Type    | Description                              |
|:--------|:--------|:-----------------------------------------|
| address | Address | owner address of the P-Rep to disqualify |

*Event Log:*
[PenaltyImposed(Address,int,int)](#penaltyimposedaddressintint)

*Revision:* 6 ~

### setBonderList

Updates allowed bonder list of P-Rep.

- Maximum number of allowed ICONist to bond is 10
- This transaction overwrites the previous bonder list information

```
def setBonderList(bonderList: List[Address]) -> None:
```

*Parameters:*

| Name       | Type            | Description                                    |
|:-----------|:----------------|:-----------------------------------------------|
| bonderList | List\[Address\] | addresses of ICONist who can bond to the P-Rep |

*Revision:* 13 ~

### setRewardFund

Updates the size of the reward fund. Governance only.

```
def setRewardFund(iglobal: int) -> None:
```

*Parameters:*

| Name    | Type | Description         |
|:--------|:-----|:--------------------|
| iglobal | int  | size of reward fund |

*Event Log:*
- from revision 24
```
@eventlog(indexed=0)
def RewardFundSet(iglobal: int) -> None:
```

| Name     | Type | Description          |
|:---------|:-----|:---------------------|
| iglobal  | int  | size of reward fund  |

*Revision:* 13 ~

### setRewardFundAllocation

Updates allocation of reward fund. Governance only.

- Sum of all allocation rates must be 100

```
def setRewardFundAllocation(iprep: int, icps: int, irelay: int, ivoter: int) -> None:
```

*Parameters:*

| Name   | Type | Description                                  |
|:-------|:-----|:---------------------------------------------|
| iprep  | int  | percentage allocated to the P-Rep reward     |
| icps   | int  | percentage allocated to the CPS reward       |
| irelay | int  | percentage allocated to the BTP relay reward |
| ivoter | int  | percentage allocated to the Voter reward     |

*Revision:* 13 ~ 24

### penalizeNonvoters

Penalizes P-Reps for not voting on Network Proposal. Governance Only.

```
def penalizeNonvoters(address: Address) -> None:
```

*Parameters:*

| Name  | Type            | Description                         |
|:------|:----------------|:------------------------------------|
| preps | List\[Address\] | addresses of P-Reps to be penalized |

*Event Log:*

[PenaltyImposed(Address,int,int)](#penaltyimposedaddressintint)

*Revision:* 15 ~

### setNetworkScore

Updates address of Network SCORE. Governance Only.

- Only SCORE owned by Governance can be Network SCORE

```
def setNetworkScore(role: str, address: Address) -> None:
```

*Parameters:*

| Name    | Type            | Description                                                                                        |
|:--------|:----------------|:---------------------------------------------------------------------------------------------------|
| role    | str             | type of Network SCORE. available `role` is [NETWORK_SCORE_TYPE](#network_score_type)               |
| address | List\[Address\] | (Optional from revision 17) address of Network SCORE. Do not pass `address` to clear Network SCORE |

*Event Log:*
- from revision 24
```
@eventlog(indexed=0)
def NetworkScoreSet(role: str, address: Address) -> None:
```

| Name    | Type     | Description                                                                          |
|:--------|:---------|:-------------------------------------------------------------------------------------|
| role    | str      | type of Network SCORE. available `role` is [NETWORK_SCORE_TYPE](#network_score_type) |
| address | Address  | address of Network SCORE.                                                            |

*Revision:* 15 ~

### setRewardFundAllocation2

Updates allocation of reward fund. Governance only.

```
def setRewardFundAllocation2(values: List[NamedValue]) -> None:
```

*Parameters:*

| Name   | Type                              | Description                                                                                                   |
|:-------|:----------------------------------|:--------------------------------------------------------------------------------------------------------------|
| values | List\[[NamedValue](#namedvalue)\] | available `name` is [REWARD_FUND_ALLOCATION_KEY](#reward_fund_allocation_key)<br>sum of values must be 10,000 |

*Event Log:*

```
@eventlog(indexed=0)
def RewardFundAllocationSet(type: str, value: int) -> None:
```

| Name  | Type | Description                                                                   |
|:------|:-----|:------------------------------------------------------------------------------|
| name  | str  | available `name` is [REWARD_FUND_ALLOCATION_KEY](#reward_fund_allocation_key) |
| value | int  | allocation value ranging from 0 (0%) ~ 10,000 (100%)                          |

*Revision:* 24 ~

### setMinimumBond

* Specifies the minimum amount of bond required for a P-Rep to earn the minimum wage
* Governance Only
* It is assumed to 0 if not specified.

```
def setMinimumBond(bond: int) -> None:
```

*Parameters:*

| Name | Type | Description                         |
|:-----|:-----|:------------------------------------|
| bond | int  | minimum amount of bond in loop unit |

*Event Log:*

```
@eventlog(indexed=0)
def MinimumBondSet(bond: int) -> None:
```

| Name | Type | Description                         |
|:-----|:-----|:------------------------------------|
| bond | int  | minimum amount of bond in loop unit |

*Revision:* 24 ~

### initCommissionRate

* Initializes commission rate parameters of the P-Rep.
* Called by a P-Rep owner
* After initialization, `maxCommissionRate` and `maxCommissionChangeRate` can't be changed.
* All rates are assumed to be 0% if not initialized.

```
def initCommissionRate(rate: int, maxRate: int, maxChangeRate: int) -> None:
```

*Parameters:*

| Name          | Type | Description                                               |
|:--------------|:-----|:----------------------------------------------------------|
| rate          | int  | commission rate. (0 ~ 10,000)                             |
| maxRate       | int  | maximum commission rate that P-Rep can configure          |
| maxChangeRate | int  | maximum rate of change of `commission rate` in one `Term` |

*Event Log:*

```
@eventlog(indexed=1)
def CommissionRateInitialized(owner: Address, rate: int, maxRate: int, maxChangeRate: int) -> None:
```

| Name          | Type    | Description                                               |
|:--------------|:--------|:----------------------------------------------------------|
| owner         | Address | address of P-Rep owner                                    |
| rate          | int     | commission rate                                           |
| maxRate       | int     | maximum commission rate that P-Rep can configure          |
| maxChangeRate | int     | maximum rate of change of `commission rate` in one `Term` |

*Revision:* 24 ~

### setCommissionRate

* Updates commission rate of the P-Rep.
* Called by a P-Rep owner
* New commission rate will take effect next term.
* No limit for reducing the rate

```
def setCommissionRate(rate: int) -> None:
```

*Parameters:*

| Name | Type | Description     |
|:-----|:-----|:----------------|
| rate | int  | commission rate |

* 0 <= rate <= 10,000
* rate <= maxCommissionRate
* rate <= oldRate + maxCommissionChangeRate

*Event Log:*

```
@eventlog(indexed=1)
def CommissionRateSet(owner: Address, rate: int) -> None:
```

| Name  | Type    | Description                |
|:------|:--------|:---------------------------|
| owner | Address | address of the P-Rep owner |
| rate  | int     | commission rate            |

*Revision:* 24 ~

### setSlashingRates

Updates slashing rates of penalties. Governance only.

```
def setSlashingRates(rates: List[NamedValue]) -> None:
```

*Parameters:*

| Name  | Type                              | Description                                 |
|:------|:----------------------------------|:--------------------------------------------|
| rates | List\[[NamedValue](#namedvalue)\] | list of each penalty name and its rate pair |

Fields in [NamedValue](#namedvalue)

| Field | Type | Description                                                            |
|:------|:-----|:-----------------------------------------------------------------------|
| name  | str  | penalty name. Refer to [PENALTY_TYPE_NAME](#penalty_type_name) section |
| value | int  | slashingRate for each penalty ranging from 0 (0%) ~ 10,000 (100%)      |

*Event Log:*

```
@eventlog(indexed=0)
def SlashingRateSet(penaltyName: str, rate: int) -> None:
```

| Name        | Type | Description                                                            |
|:------------|:-----|:-----------------------------------------------------------------------|
| penaltyName | str  | penalty name. Refer to [PENALTY_TYPE_NAME](#penalty_type_name) section |
| rate        | int  | slashing rate ranging from 0 ~ 10,000                                  |

*Revision:* 24 ~

### requestUnjail

* Requests unjail
* Called by a PRep owner

```
def requestUnjail() -> None:
```

*Revision:* 25 ~

### setPRepCountConfig

* Configures the numbers of main, sub and extra main P-Reps
* Governance Only

```
def setPRepCountConfig(counts List[NamedValue]) -> None:    
```

*Parameters:*

| Name   | Type                              | Description                           |
|:-------|:----------------------------------|:--------------------------------------|
| counts | List\[[NamedValue](#namedvalue)\] | list of P-Rep type and its count pair |

Fields in [NamedValue](#namedvalue)

| Field | Type | Description                                |
|:------|:-----|:-------------------------------------------|
| name  | str  | available name: `main`, `sub`, `extra`     |                         
| value | int  | number of P-Reps specified by `name` field |

Constraints

* 0 < `main` <= 1000
* 0 <= `sub` <= 1000
* 0 <= `extra` <= `sub`
* `extra` <= (`main` - 1) / 2

*Event Log:*

```
@eventlog(indexed=0)
def PRepCountConfigSet(main: int, sub: int, extra: int)
```

| Name  | Type | Description                 |
|:------|:-----|:----------------------------|
| main  | int  | number of main P-Reps       |
| sub   | int  | number of sub P-Reps        |
| extra | int  | number of extra main P-Reps |

*Revision:* 24 ~

### handleDoubleSignReport

* Reports DoubleSign event
* System Only

```
def handleDoubleSignReport(type string, blockHeight int, signer Address) -> None:
```

*Parameters:*

| Name        | Type    | Description                                               |
|:------------|:--------|:----------------------------------------------------------|
| type        | string  | doubleSign type: `proposal`, `vote`                       |
| blockHeight | int     | blockHeight when the doubleSign event occurred            |
| signer      | Address | address of the validator that caused the doubleSign event |

*Event Log:*

```
@eventlog(indexed=1)
def DoubleSignReported(owner Address, blockHeight int, type: str)
```

| Name        | Type    | Description                                                            |
|:------------|:--------|:-----------------------------------------------------------------------|
| owner       | Address | address of the P-Rep owner whose validator caused the doubleSign event |
| blockHeight | int     | blockHeight when the doubleSign event occurred                         |
| type        | str     | `proposal`, `vote`                                                     |

*Revision:* 25 ~

### setBondRequirementRate

* Update bondRequirementRate
* Governance Only

```
def setBondRequirementRate(rate: int) -> None:    
```

*Parameters:*

| Name | Type | Description               |
|:-----|:-----|:--------------------------|
| rate | int  | new bond requirement rate |

* 0 <= `rate` <= 10,000 (0: 0%, 10,000: 100%)

*Event Log:*

```
@eventlog(indexed=0)
def BondRequirementRateSet(rate: int) -> None:
```

| Name  | Type    | Description               |
|:------|:--------|:--------------------------|
| rate  | int     | new bond requirement rate |

*Revision:* 26 ~

# BTP

## ReadOnly APIs

### getBTPNetworkTypeID

Returns BTP Network Type ID of the given `name`.

```
def getBTPNetworkTypeID(name: str) -> int:
```

*Parameters:*

| Name | Type | Description                  |
|:-----|:-----|:-----------------------------|
| name | str  | name of the BTP Network Type |

*Returns:*

* an int value greater than 0 if BTP Network Type is active.
* an int value 0 if BTP Network Type is not active.
* an int value -1 if BTP Network Type is not supported.

*Revision:* 21 ~

### getPRepNodePublicKey

Returns a compressed public key for the P-Rep node address.

```
def getPRepNodePublicKey(address: Address) -> bytes:
```

*Parameters:*

| Name    | Type    | Description          |
|:--------|:--------|:---------------------|
| address | Address | address of the P-Rep |

*Returns:*

* the public key or `null` if the P-Rep does not have a public key

*Revision:* 21 ~

## Writable APIs

### openBTPNetwork

Opens a BTP Network. Governance only.

```
def openBTPNetwork(networkTypeName: str, name: str, owner: Address) -> int:
```

*Parameters:*

| Name            | Type    | Description                                                    |
|:----------------|:--------|:---------------------------------------------------------------|
| networkTypeName | str     | name of the BTP Network Type                                   |
| name            | str     | name of the BTP Network                                        |
| owner           | Address | owner of the BTP Network. Only the owner can send BTP messages |

*Returns:*

* BTP Network ID or 0 if opening a BTP Network is failed

*Event Log:*

```
@eventlog(indexed=2)
def BTPNetworkTypeActivated(networkTypeName: str, networkTypeId: int) -> None:
```

| Name            | Type | Description                            |
|:----------------|:-----|:---------------------------------------|
| networkTypeName | str  | name of the activated BTP Network Type |
| networkTypeId   | int  | ID of the activated BTP Network Type   |

```
@eventlog(indexed=2)
def BTPNetworkOpened(networkTypeId: int, networkId: int) -> None:
```

| Name          | Type | Description                  |
|:--------------|:-----|:-----------------------------|
| networkTypeId | int  | ID of the BTP Network Type   |
| networkId     | int  | ID of the opened BTP Network |

*Revision:* 21 ~

### closeBTPNetwork

Closes a BTP Network. Governance only.

```
def closeBTPNetwork(id: int) -> None:
```

*Parameters:*

| Name | Type | Description    |
|:-----|:-----|:---------------|
| id   | int  | BTP Network ID |

*Event Log:*

```
@eventlog(indexed=2)
def BTPNetworkClosed(networkTypeId: int, networkId: int) -> None:
```

| Name          | Type | Description                  |
|:--------------|:-----|:-----------------------------|
| networkTypeId | int  | ID of the BTP Network Type   |
| networkId     | int  | ID of the closed BTP Network |

*Revision:* 21 ~

### sendBTPMessage

Sends a BTP message over the BTP Network. Only the owner of a BTP Network can send a BTP message.

```
def sendBTPMessage(networkId: int, message: bytes) -> None:
```

*Parameters:*

| Name      | Type  | Description    |
|:----------|:------|:---------------|
| networkId | str   | BTP Network ID |
| message   | bytes | BTP message    |

*Event Log:*

```
@eventlog(indexed=2)
def BTPMessage(networkId: int, messageSN: int) -> None:
```

| Name      | Type | Description                            |
|:----------|:-----|:---------------------------------------|
| networkId | int  | ID of the BTP Network                  |
| messageSN | int  | message sequence number in BTP Network |

*Revision:* 21 ~

### registerPRepNodePublicKey

Registers an initial public key for the P-Rep node address.

```
def registerPRepNodePublicKey(address: Address, pubKey: bytes) -> None:
```

*Parameters:*

| Name    | Type    | Description           |
|:--------|:--------|:----------------------|
| address | Address | address of P-Rep      |
| pubKey  | bytes   | compressed public key |

*Revision:* 21 ~

### setPRepNodePublicKey

Updates a public key for the P-Rep node address.

```
def setPRepNodePublicKey(pubKey: bytes) -> None:
```

*Parameters:*

| Name   | Type  | Description           |
|:-------|:------|:----------------------|
| pubKey | bytes | compressed public key |

*Revision:* 21 ~

# Types

## Value Types

| VALUE type                            | Description                                       | Example                                                            |
|:--------------------------------------|:--------------------------------------------------|:-------------------------------------------------------------------|
| <a id="T_ADDR_EOA">T_ADDR_EOA</a>     | "hx" + 40 digit HEX string                        | hxbe258ceb872e08851f1f59694dac2558708ece11                         |
| <a id="T_ADDR_SCORE">T_ADDR_SCORE</a> | "cx" + 40 digit HEX string                        | cxb0776ee37f5b45bfaea8cff1d8232fbb6122ec32                         |
| <a id="T_HASH">T_HASH</a>             | "0x" + 64 digit HEX string                        | 0xc71303ef8543d04b5dc1ba6579132b143087c68db1b2168786408fcbce568238 |
| <a id="T_INT">T_INT</a>               | "0x" + lowercase HEX string. No zero padding.     | 0xa                                                                |
| <a id="T_BOOL">T_BOOL</a>             | "0x1" for 'true', "0x0" for 'false'               | 0x1                                                                |
| <a id="T_BIN_DATA">T_BIN_DATA</a>     | "0x" + lowercase HEX string. Length must be even. | 0x34b2                                                             |

## StepCosts

| Key            | Value Type | Description                                                      |
|:---------------|:-----------|:-----------------------------------------------------------------|
| schema         | int        | Schema version (currently fixed at 1)                            |
| default        | int        | Default cost charged each time transaction is executed           |
| contractCall   | int        | Cost to call the smart contract function                         |
| contractCreate | int        | Cost to call the smart contract code generation function         |
| contractUpdate | int        | Cost to call the smart contract code update function             |
| contractSet    | int        | Cost to store the generated/updated smart contract code per byte |
| get            | int        | Cost to get values from the state database per byte              |
| getBase        | int        | Default cost charged each time `get` is called                   |
| set            | int        | Cost to set values newly in the state database per byte          |
| setBase        | int        | Default cost charged each time `set` is called                   |
| delete         | int        | Cost to delete values in the state database per byte             |
| deleteBase     | int        | Default cost charged each time `delete` is called                |
| input          | int        | Cost charged for input data included in transaction per byte     |
| log            | int        | Cost to emit event logs per byte                                 |
| logBase        | int        | Default cost charged each time `log` is called                   |
| apiCall        | int        | Cost charged for heavy API calls (e.g. hash functions)           |

## Unstake

| Key                | Value Type | Description                              |
|:-------------------|:-----------|:-----------------------------------------|
| unstake            | int        | amount of unstake in loop                |
| unstakeBlockHeight | int        | block height when unstake will be done   |
| remainingBlocks    | int        | remaining blocks to `unstakeBlockHeight` |

## Vote

| Key     | Value Type | Description              |
|:--------|:-----------|:-------------------------|
| address | Address    | address of P-Rep to vote |
| value   | int        | vote amount in loop      |

## Unbond

| Key               | Value Type | Description                           |
|:------------------|:-----------|:--------------------------------------|
| address           | Address    | address of P-Rep to bond              |
| value             | int        | bond amount in loop                   |
| expireBlockHeight | int        | block height when unbond will be done |

## PRep

The list of fields below is subject to change based on revisions

| Key                     | Value Type | Description                                                                                                                                                                                               |
|:------------------------|:-----------|:----------------------------------------------------------------------------------------------------------------------------------------------------------------------------------------------------------|
| address                 | Address    | P-Rep address                                                                                                                                                                                             |
| bonded                  | int        | bond amount that a P-Rep receives from ICONist                                                                                                                                                            |
| city                    | str        | example: "Seoul", "New York", "Paris"                                                                                                                                                                     |
| country                 | str        | [ISO 3166-1 ALPHA-3](https://en.wikipedia.org/wiki/ISO_3166-1_alpha-3)                                                                                                                                    |
| delegated               | int        | delegation amount that a P-Rep receives from ICONist                                                                                                                                                      |
| details                 | str        | URL including P-Rep detail information. See [JSON Standard for P-Rep Detailed Information](https://docs.icon.community/v/icon1/references/reference-manuals/json-standard-for-p-rep-detailed-information) |
| email                   | str        | P-Rep email                                                                                                                                                                                               |
| grade                   | int        | [PREP_GRADE](#prep_grade)                                                                                                                                                                                 |
| irep                    | int        | incentive rep used to calculate the reward for P-Rep<br>Limit: +- 20% of the previous value                                                                                                               |
| irepUpdateBlockHeight   | int        | block height when a P-Rep changed I-Rep value                                                                                                                                                             |
| lastHeight              | int        | latest block height at which the P-Rep's voting status changed                                                                                                                                            |
| name                    | str        | P-Rep name                                                                                                                                                                                                |
| nodeAddress             | Address    | node Key for only consensus                                                                                                                                                                               |
| p2pEndpoint             | str        | network information used for connecting among P-Rep nodes                                                                                                                                                 |
| penalty                 | int        | [PENALTY_TYPE_ID](#penalty_type_id)                                                                                                                                                                       |
| power                   | int        | amount of power that a P-Rep receives from ICONist. See [Power](#power) section for further information                                                                                                   |
| status                  | int        | [PREP_STATUS](#prep_status)                                                                                                                                                                               |
| totalBlocks             | int        | number of blocks that a P-Rep received when running as a Main P-Rep                                                                                                                                       |
| validatedBlocks         | int        | number of blocks that a P-Rep validated when running as a Main P-Rep                                                                                                                                      |
| website                 | str        | P-Rep homepage URL                                                                                                                                                                                        |
| hasPublicKey            | bool       | (Optional) P-Rep has valid public keys for all active BTP Network type                                                                                                                                    |
| jailFlags               | int        | [JAIL_FLAG](#jail_flag) representing jail system related status for a given P-Rep                                                                                                                         |
| unjailRequestHeight     | int        | latest blockHeight when the P-Rep owner sent a `requestUnjail` transaction                                                                                                                                |
| minDoubleSignHeight     | int        | only doubleSign reports that are newer than minDoubleSignHeight are accepted                                                                                                                              |
| commissionRate          | int        | commissionRate ranging from 0 ~ 10,000                                                                                                                                                                    |
| maxCommissionRate       | int        | maximum commissionRate ranging from 0 ~ 10,000                                                                                                                                                            |
| maxCommissionChangeRate | int        | maximum commissionChangeRate ranging from 0 ~ 10,000 that P-Rep owner can raise per term                                                                                                                  |

## PRepSnapshot

| Key       | Value Type | Description                                                                                                   |
|:----------|:-----------|:--------------------------------------------------------------------------------------------------------------|
| name      | str        | P-Rep name                                                                                                    |
| address   | Address    | P-Rep address                                                                                                 |
| delegated | int        | delegation amount that a P-Rep receives from ICONist                                                          |
| power     | int        | amount of power that a P-Rep receives from ICONist. See [Power](#power) section for more details |

## PRepStats

| Key          | Value Type | Description                                                                      |
|:-------------|:-----------|:---------------------------------------------------------------------------------|
| fail         | int        | number of blocks that this PRep failed to validate until lastHeight              |
| failCont     | int        | number of consecutive blocks that this PRep failed to validate until lastHeight  |
| grade        | int        | [PREP_GRADE](#prep_grade)                                                        |
| lastHeight   | int        | Latest blockHeight when lastState change happened                                |
| lastState    | int        | 0: None, 1: Ready, 2: Success, 3: Failure                                        |
| owner        | Address    | PRep owner address                                                               |
| penalties    | int        | number of times that this PRep got penalized in the last 30 terms as a validator |
| realFail     | int        | number of blocks that this PRep failed to validate                               |
| realFailCont | int        | number of blocks that this PRep failed to validate consecutively                 |
| realTotal    | int        | number of blocks that this PRep was supposed to validate                         |
| status       | int        | [PREP_STATUS](#prep_status)                                                      |
| total        | int        | number of blocks that this PRep was supposed to validate until lastHeight        |

## ContractStatus

| KEY          | VALUE type        | Description                                                           |
|:-------------|:------------------|:----------------------------------------------------------------------|
| status       | str               | status of the contract. (`inactive`, `active`, `pending`, `rejected`) |
| deployTxHash | [T_HASH](#T_HASH) | TX Hash for deploy                                                    |
| auditTxHash  | [T_HASH](#T_HASH) | (Optional) TX Hash for audit                                          |

## DepositInfo

| KEY                  | VALUE type                  | Description                         |
|:---------------------|:----------------------------|:------------------------------------|
| availableDeposit     | [T_INT](#T_INT)             | available deposit amount            |
| availableVirtualStep | [T_INT](#T_INT)             | available virtual steps(deprecated) |
| deposits             | List\[[Deposit](#deposit)\] | remaining deposits                  |

## Deposit

### Deposit V1

| KEY               | VALUE type        | Description              |
|:------------------|:------------------|:-------------------------|
| id                | [T_HASH](#T_HASH) | ID of deposit            |
| depositRemain     | [T_INT](#T_INT)   | available deposit amount |
| depositUsed       | [T_INT](#T_INT)   | used deposit amount      |
| expires           | [T_INT](#T_INT)   | expiration block height  |
| virtualStepIssued | [T_INT](#T_INT)   | issued virtual steps     |
| virtualStepUsed   | [T_INT](#T_INT)   | used virtual steps       |

### Deposit V2

| KEY           | VALUE type      | Description              |
|:--------------|:----------------|:-------------------------|
| depositRemain | [T_INT](#T_INT) | available deposit amount |

## RewardFund

| KEY                                                          | VALUE type | Description                                                                                 |
|:-------------------------------------------------------------|:-----------|:--------------------------------------------------------------------------------------------|
| Iglobal                                                      | int        | Iglobal amount                                                                              |
| ${[REWARD_FUND_ALLOCATION_KEY](#reward_fund_allocation_key)} | int        | allocation rate.<br>If revision >= 24, the sum of all rates is 10,000, otherwise it is 100  |

## NamedValue

| KEY   | VALUE type | Description |
|:------|:-----------|:------------|
| name  | str        | name        |       
| value | int        | value       |

## Power

* `power` is also known as `votingPower`.
* `power` is calculated according to the following formular:

```
power = min(bonded + delegated, bonded * 10000 / bondRequirementRate)
```

| Name                | Type | Description                                                                                                |
|:--------------------|:-----|:-----------------------------------------------------------------------------------------------------------|
| bonded              | int  | bond amount that a P-Rep receives from ICONist                                                             |
| delegated           | int  | delegation amount that a P-Rep receives from ICONist                                                       |
| bondRequirementRate | int  | Network configuration value that can be adjusted via [setBondRequirementRate](#setbondrequirementrate) API |

* bondRequirementRate contains the value ranging from 0 to 10000.
  - 0: 0%
  - 1: 0.01%
  - 10: 0.1%
  - 100: 1%
  - 1000: 10%
  - 5000: 50%
  - 10000: 100%

# Event logs

## PenaltyImposed(Address,int,int)

```
@eventlog(indexed=1)
def PenaltyImposed(address: Address, status: int, penalty_type: int)
```

| Name         | Type    | Description                         |
|:-------------|:--------|:------------------------------------|
| address      | Address | owner address of penalized P-Rep    |
| status       | int     | [PREP_STATUS](#prep_status)         |
| penalty_type | int     | [PENALTY_TYPE_ID](#penalty_type_id) |

## Slashed(Address,Address,int)

```
@eventlog(indexed=1)
def Slashed(owner: Address, bonder: Address, amount: int)
```

| Name   | Type    | Description                     |
|:-------|:--------|:--------------------------------|
| owner  | Address | owner address of slashed P-Rep  |
| bonder | Address | bonder address of slashed P-Rep |
| amount | int     | slashed bond amount             |

## TermStarted(int,int,int)

```
@eventlog(indexed=0)
def TermStarted(sequence: int, startHeight: int, endHeight: int)
```

| Name        | Type | Description                                |
|:------------|:-----|:-------------------------------------------|
| sequence    | int  | term sequence number from decentralization |
| startHeight | int  | blockHeight when this term begins          |
| endHeight   | int  | blockHeight when this term ends            |

# Predefined variables

## PENALTY_TYPE_ID

| value | revision | Description                                  |
|:------|:---------|:---------------------------------------------|
| 0     | 6 ~      | No penalty                                   |
| 1     | 6 ~      | P-Rep disqualification penalty               |
| 2     | 6 ~      | accumulated block validation failure penalty |
| 3     | 6 ~      | validation failure penalty                   |
| 4     | 6 ~      | missed Network Proposal vote penalty         |
| 5     | 25 ~     | double sign penalty                          |

## PENALTY_TYPE_NAME

| value                          | revision | Description                                  |
|:-------------------------------|:---------|:---------------------------------------------|
| "prepDisqualification"         | 6 ~      | P-Rep disqualification penalty               |
| "accumulatedValidationFailure" | 6 ~      | accumulated block validation failure penalty |
| "validationFailure"            | 6 ~      | validation failure penalty                   |
| "missedNetworkProposalVote"    | 6 ~      | missed Network Proposal vote penalty         |
| "doubleSign"                   | 25 ~     | double sign penalty                          |

## NETWORK_SCORE_TYPE

| value   | revision | Description             |
|:--------|:---------|:------------------------|
| "cps"   | 6 ~      | CPS Network SCORE       |
| "relay" | 6 ~      | BTP Relay NETWORK SCORE |

## REWARD_FUND_ALLOCATION_KEY

| value    | revision | Description                                |
|:---------|:---------|:-------------------------------------------|
| "Iprep"  | 13 ~     | key for P-Rep reward                       |
| "Ivoter" | 13 ~ 23  | key for Voter reward. Deprecated in IISS 4 |
| "Icps"   | 13 ~     | key for CPS reward                         |
| "Irelay" | 13 ~     | key for BTP relay reward                   |
| "Iwage"  | 23 ~     | key for P-Rep minimum wage                 |

## JAIL_FLAG

| value | revision | Description                       |
|:------|:---------|:----------------------------------|
| 1     | 25 ~     | inJail flag                       |
| 2     | 25 ~     | unjailing flag                    |
| 4     | 25 ~     | accumulatedValidationFailure flag | 
| 8     | 25 ~     | doubleSign flag                   |

## PREP_STATUS

| value | revision | Description  |
|:------|:---------|:-------------|
| 0     | 6 ~      | active       |
| 1     | 6 ~      | unregistered |
| 2     | 6 ~      | disqualified |

## PREP_GRADE

| value | revision | Description     |
|:------|:---------|:----------------|
| 0     | 6 ~      | main P-Rep      |
| 1     | 6 ~      | sub P-Rep       |
| 2     | 6 ~      | P-Rep candidate |<|MERGE_RESOLUTION|>--- conflicted
+++ resolved
@@ -779,7 +779,6 @@
 
 *Returns:*
 
-<<<<<<< HEAD
 | Key                 | Value Type                | Description                                                                                                 |
 |:--------------------|:--------------------------|:------------------------------------------------------------------------------------------------------------|
 | blockHeight         | int                       | latest block height when this request was processed                                                         |
@@ -787,7 +786,7 @@
 | startBlockHeight    | int                       | start block height of the term                                                                              |
 | endBlockHeight      | int                       | end block height of the term                                                                                |
 | totalSupply         | int                       | total supply amount at `startBlockHeight`                                                                   |
-| preps               | List\[[PRep](#prep)\]     | (Optional. revison < 26) Main/Sub P-Rep list                                                                |
+| preps               | List\[[PRep](#prep)\]     | Main/Sub P-Rep list at `startBlockHeight`                                                                   |
 | totalDelegated      | int                       | total delegation amount of `preps`                                                                          |
 | totalPower          | int                       | total power amount of `preps`                                                                               |
 | period              | int                       | term period                                                                                                 |
@@ -806,28 +805,6 @@
 * 0 <= `bondRequirement` <= 100 (0: 0%, 100: 100%)
 * 0 <= `bondRequirementRate` <= 10,000 (0: 0%, 10,000: 100%)
 * `preps` field will be removed after revision 26. Please use [getMainPReps](#getmainpreps) or [getSubPReps](#getsubpreps) instead
-=======
-| Key              | Value Type                | Description                                                 |
-|:-----------------|:--------------------------|:------------------------------------------------------------|
-| blockHeight      | int                       | latest block height when this request was processed         |
-| sequence         | int                       | sequence number                                             |
-| startBlockHeight | int                       | start block height of the term                              |
-| endBlockHeight   | int                       | end block height of the term                                |
-| totalSupply      | int                       | total supply amount at `startBlockHeight`                   |
-| preps            | List\[[PRep](#prep)\]     | Main/Sub P-Rep list at `startBlockHeight`                   |
-| totalDelegated   | int                       | total delegation amount of `preps`                          |
-| totalPower       | int                       | total power amount of `preps`                               |
-| period           | int                       | term period                                                 |
-| rewardFund       | [RewardFund](#rewardfund) | reward fund information for the term                        |
-| bondRequirement  | int                       | bondRequirement for the term                                |
-| revision         | int                       | revision for the term                                       |
-| isDecentralized  | bool                      | `true` if network is decentralized                          |
-| mainPRepCount    | int                       | Main P-Reps count for the term                              |
-| iissVersion      | int                       | IISS version for the term                                   |
-| irep             | int                       | (Optional. revision < 25) Irep for the term                 |
-| rrep             | int                       | (Optional. revision < 25) Rrep for the term                 |
-| minimumBond      | int                       | (Optional. revision >= 25) minimum bond amount for the term |
->>>>>>> 93612e4e
 
 *Revision:* 5 ~
 
@@ -1886,11 +1863,11 @@
 
 ## PRepSnapshot
 
-| Key       | Value Type | Description                                                                                                   |
-|:----------|:-----------|:--------------------------------------------------------------------------------------------------------------|
-| name      | str        | P-Rep name                                                                                                    |
-| address   | Address    | P-Rep address                                                                                                 |
-| delegated | int        | delegation amount that a P-Rep receives from ICONist                                                          |
+| Key       | Value Type | Description                                                                                      |
+|:----------|:-----------|:-------------------------------------------------------------------------------------------------|
+| name      | str        | P-Rep name                                                                                       |
+| address   | Address    | P-Rep address                                                                                    |
+| delegated | int        | delegation amount that a P-Rep receives from ICONist                                             |
 | power     | int        | amount of power that a P-Rep receives from ICONist. See [Power](#power) section for more details |
 
 ## PRepStats
